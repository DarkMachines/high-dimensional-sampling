# -*- coding: utf-8 -*-

<<<<<<< HEAD

from .__version__ import __version__  # noqa: F401
from .experiments import Experiment  # noqa: F401
from .functions import *  # noqa: F403 F401
from .methods import Method  # noqa: F401

=======
from .__version__ import __version__
from .experiments import PosteriorSamplingExperiment, OptimisationExperiment, OptimizationExperiment
from .procedures import Procedure
from . import functions
>>>>>>> 02a9d4d0

__author__ = "Joeri Hermans, Bob Stienen"
__email__ = 'joeri.hermans@doct.uliege.be, b.stienen@science.ru.nl'<|MERGE_RESOLUTION|>--- conflicted
+++ resolved
@@ -1,18 +1,11 @@
 # -*- coding: utf-8 -*-
 
-<<<<<<< HEAD
-
 from .__version__ import __version__  # noqa: F401
-from .experiments import Experiment  # noqa: F401
-from .functions import *  # noqa: F403 F401
-from .methods import Method  # noqa: F401
-
-=======
-from .__version__ import __version__
-from .experiments import PosteriorSamplingExperiment, OptimisationExperiment, OptimizationExperiment
-from .procedures import Procedure
-from . import functions
->>>>>>> 02a9d4d0
+from .experiments import (PosteriorSamplingExperiment,  # noqa: F401
+                          OptimisationExperiment,
+                          OptimizationExperiment)
+from .procedures import Procedure  # noqa: F401
+from . import functions  # noqa: F401
 
 __author__ = "Joeri Hermans, Bob Stienen"
 __email__ = 'joeri.hermans@doct.uliege.be, b.stienen@science.ru.nl'