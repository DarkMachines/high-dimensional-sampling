<<<<<<< HEAD
from .randomoptimisation import RandomOptimisation  # noqa: F401
from .particlefilter import ParticleFilter  # noqa: F401
from .cmaesoptimisation import CMAOptimisation  # noqa: F401

""" The `pyscannerbit` implementation is excluded from unit tests, as we
-- unfortunately -- did not get pyscannerbit to work within Travis """
from .pyscannerbit import PyScannerBit  # noqa: F401
=======
from .randomoptimisation import RandomOptimisation  # noqa: F401
from .cmaesoptimisation import CMAOptimisation  # noqa: F401
from .gpyopt import GPyOpt  # noqa: F401

""" The `pyscannerbit` implementation is excluded from unit tests, as we
-- unfortunately -- did not get pyscannerbit to work within Travis """
from .pyscannerbit import PyScannerBit  # noqa: F401
>>>>>>> 90b166a9
<|MERGE_RESOLUTION|>--- conflicted
+++ resolved
@@ -1,17 +1,8 @@
-<<<<<<< HEAD
-from .randomoptimisation import RandomOptimisation  # noqa: F401
-from .particlefilter import ParticleFilter  # noqa: F401
-from .cmaesoptimisation import CMAOptimisation  # noqa: F401
-
-""" The `pyscannerbit` implementation is excluded from unit tests, as we
--- unfortunately -- did not get pyscannerbit to work within Travis """
-from .pyscannerbit import PyScannerBit  # noqa: F401
-=======
-from .randomoptimisation import RandomOptimisation  # noqa: F401
-from .cmaesoptimisation import CMAOptimisation  # noqa: F401
-from .gpyopt import GPyOpt  # noqa: F401
-
-""" The `pyscannerbit` implementation is excluded from unit tests, as we
--- unfortunately -- did not get pyscannerbit to work within Travis """
-from .pyscannerbit import PyScannerBit  # noqa: F401
->>>>>>> 90b166a9
+from .randomoptimisation import RandomOptimisation  # noqa: F401
+from .particlefilter import ParticleFilter  # noqa: F401
+from .gpyopt import GPyOpt  # noqa: F401
+from .cmaesoptimisation import CMAOptimisation  # noqa: F401
+
+""" The `pyscannerbit` implementation is excluded from unit tests, as we
+-- unfortunately -- did not get pyscannerbit to work within Travis """
+from .pyscannerbit import PyScannerBit  # noqa: F401