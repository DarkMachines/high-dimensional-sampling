from abc import ABC, abstractmethod
import numpy as np
import pandas as pd
from scipy import special, stats
from .utils import get_time


class TestFunction(ABC):
    """
    Abstract base class for test functions

    This class forms the basis for all testfunctions implemented in this
    module. It automatically tracks the number of evaluations of the function
    and does dimensionality checks on the input data.

    As this is an abstract class, instances of this class cannot be created or
    used.

    Raises:
        Exception: Testfunction should define ranges.
    """

    def __init__(self):
        if not hasattr(self, 'ranges'):
            self.ranges = []
            raise Exception("TestFunction should define ranges.")
        self.counter = []

    def __call__(self, x, derivative=False, epsilon=0):
        """
        Request an evaluation of the (derivative of the) testfunction.

        After having performed dimensionality and ranges checks on the
        provided parameters x, the testfunction in the derived class is queried
        for its value or its derivative (depending on the request by the user).
        In this proces the query time is stored for later logging.

        Args:
            x: numpy.ndarray of shape (nDatapoints, nVariables) containing the
                datapoints to query to the testfunction
            derivative: If this boolean is False (default), the testfunction
                will be queried for its value. If it is True, the derivative
                of the function is queried (if existing).
            epsilon: leeway parameter that is added to all minima and
                subtracted from all maxima in the .check_ranges method. Default
                is 0.

        Returns:
            A numpy.ndarray of shape (nDatapoints, ?) containing the requested
            values.
        """
        # Check if testfunction is fully configured
        self.check_configuration()
        # Convert input information to numpy array
        x = self.to_numpy_array(x)
        # Check if dimensionality and ranges of the input are correct
        self.check_dimensionality(x.shape)
        self.check_ranges(x, epsilon)
        # Start time for function call
        t_start = get_time()
        # Return requested result(s)
        if not derivative:
            value = self._evaluate(x)
        else:
            # Return derivative if no error was raised by previous line
            value = self._derivative(x)
        # Store call and dt
        self.counter.append([len(x), get_time() - t_start, bool(derivative)])
        # Return value
        return value

    def reset(self):
        """
        Resets the internal counter of queries
        """
        self.counter = []

    def check_configuration(self):
        """
        Checks if the testfunction is correctly configured

        As this class is an abstract base class, we want to make sure that the
        derived class is configured correctly. This method performs sanity
        checks to make us sure of this. It checks if the ranges to sample are
        specified. If either of these checks fails, an Exception is raised.

        Raises:
            Exception: The testfunction has unknown differentiability.
            Exception: Testfunction has unknown ranges.
        """
        # Check if ranges are known
        if not hasattr(self, "ranges"):
            raise Exception("Testfunction has unknown ranges.")
        # Convert ranges to array if not already an array
        # This is useful for the check_dimensionality and check_ranges methods
        if not isinstance(self.ranges, np.ndarray):
            self.ranges = np.array(self.ranges)

    def check_dimensionality(self, shape):
        """
        Checks if the dimensionality of the input data is conform expected by
        the defined testfunction. If not, an Exception is raised.

        Args:
            shape: Tuple defining the shape of the input data.

        Raises:
            Exception: Provided data has dimensionality ?, but ? was expected.
        """
        dim = self.ranges.shape[0]
        dim_data = shape[1]
        if dim_data != dim:
            raise Exception(
                "Provided data has dimensionality {}, but {} was expected".
                format(dim_data, dim))

    def get_ranges(self, epsilon=0.01):
        """
        Get ranges of the test function.

        Returns the ranges for the test function. When numerical precision is a
        problem, a leeway parameter epsilon can be provided, which will be
        added to all minima and subtracted from all maxima.

        Args:
            epsilon: leeway parameter that is added to all minima and
                subtracted from all maxima. Default is 0.001.

        Returns:
            List of minima and maxima for all dimensions in the problem. The
            list has a length equal to the number of dimensions. Each entry in
            this list is a list with two entries: the minimum and the maximum
            for this dimension.
        """
        return np.array([[r[0] + epsilon, r[1] - epsilon]
                         for r in self.ranges])

    def check_ranges(self, x, epsilon=0):
        """
        Checks if the input data lies within the ranges expected by the
        defined testfunction. If not, an Exception is raised.

        Args:
            x: numpy.ndarray of shape (nDatapoints, nVariables) containing the
                data to query the testfunction for.
            epsilon: leeway parameter that is added to all minima and
                subtracted from all maxima. Default is 0.

        Raises:
            Exception: Data does not lie withing the expected ranges: ?.
        """
        ranges = self.get_ranges(epsilon)
        # Transform data
        d = x - ranges[:, 0]
        d = d / (ranges[:, 1] - ranges[:, 0])
        # Check if any entry smaller than 0 exists
        if np.any(d < 0.0) or np.any(d > 1.0):
            raise Exception(
                "Data does not lie within expected ranges: {}.".format(
                    self.ranges.tolist()))

    def count_calls(self, select="all"):
        """
        Counts the number of performed function calls.

        Args:
            select: String indicating which function calls to count. If "all",
                all calls will be counted (default). "normal" makes the
                method only count non-derivate evaluations, whereas
                "derivative" counts the number of derivates evaluated.

        Returns:
            Number of function calls of the selected type.

        Raises:
            Exception: Cannot count function calls of unknown type '?'. Will be
                raised if the select argument is not recognised.
        """
        if select == "all":
            return len(self.counter)
        elif select == "normal":
            n = 0
            for x in self.counter:
                n += 1 - 1 * x[1]
            return round(n)
        elif select == "derivative":
            n = 0
            for x in self.counter:
                n += 1 * x[1]
            return round(n)
        else:
<<<<<<< HEAD
            raise Exception("Cannot count function calls of"
                            "unknown type '{}'".format(select))
=======
            raise Exception(
                "Cannot count function calls of unknown type '{}'".format(
                    select))
>>>>>>> cf19d666

    def to_numpy_array(self, x):
        """
        Converts data to an numpy array

        Converts variables of type list and pandas.DataFrame to a numpy.ndarray
        and returns these. Variables of type numpy.ndarray are left untouched.

        Args:
            x: Data of type numpy.ndarray, list or pandas.DataFrame.

        Returns:
            Data converted to numpy.ndarray.

        Raises:
            Exception: Testfunctions don't accept ? as input: only numpy
                arrays, list and pandas dataframes are allowed.
        """
        if isinstance(x, np.ndarray):
            return x
        if isinstance(x, list):
            return np.array(x)
        if isinstance(x, pd.DataFrame):
            return x.values()
        raise Exception(
            """"Testfunctions don't accept {} as input: only numpy arrays,
            lists and pandas dataframes are allowed.""".format(
                type(x).__name__))

    def construct_ranges(self, dimensionality, minimum, maximum):
        """
        Constructs the application range of the test function for a dynamic
        dimensionality

        Args:
            dimensionality: Number of dimensions
            minimum: Minimum value for all dimensions
            maximum: Maximum value for all dimensions

        Returns:
            A list containing the minimum and maximum values for all
            dimensions.
        """
        ranges = []
        for _ in range(dimensionality):
            ranges.append([minimum, maximum])
        return ranges

    def get_simple_interface(self):
        """
        Get this function, wrapped in the SimpleFunctionWrapper. This wrapped
        function has a different __call__ interface. See the documentation
        for the wrapper for more information.

        Returns:
            This TestFunction wrapped in a SimpleFunctionWrapper instance.
        """
        return SimpleFunctionWrapper(self)

    @abstractmethod
    def _evaluate(self, x):
        """
        Queries the testfunction for a function evaluation.

        This method should be implemented by any testfunction derived from
        this abstract base class.

        Args:
            x: Data as a numpy.ndarray of shape (nDatapoints, nVariables) for
                which the testfunction should be evaluated.

        Returns:
            Values returned by the function evaluation as numpy.ndarray of
            shape (nDatapoints, ?).
        """
        pass

    @abstractmethod
    def _derivative(self, x):
        """
        Queries the testfunction for its derivative at the provided point(s).

        This method should be implemented by any testfunction derived from
        this abstract base class *if* a derivative is known.

        Args:
            x: Data as a numpy.ndarray of shape (nDatapoints, nVariables) for
                which the gradient of the testfunction should be returned.

        Returns:
            Gradient of the testfunction at the provided location as
            numpy.ndarray of shape (nDatapoints, ?).

        Raises:
            NoDerivativeError: No derivative is known for this testfunction.
        """
        pass


class SimpleFunctionWrapper:
    """
    Class that can be used to wrap a TestFunction instance. Wrapped functions 
    will be callable by providing each parameter as a separate argument,
    instead of in a single numpy array.

        func = Rosenbrock()
        simple_func = LeviNmbr13(func)
        y = simple_func(1, 2)

    Args:
        function: TestFunction to be wrapped
    
    Raises:
        Exception: SimpleFunctionWrapper can only wrap instances of the
            TestFunction class
    """

    def __init__(self, function):
        if not isinstance(function, TestFunction):
            raise Exception(
                "SimpleFunctionWrapper can only wrap instances of the TestFunction class."
            )
        self.function = function

    def __call__(self, *args, **kwargs):
        """
        Call the wrapped testfunction through an altered interface. Instead
        of providing the data as a numpy array, the data is provided as a 
        separate argument for each parameter. These parameters can be given as
        a numpy array, to evaluate multiple datapoints at the same time.

            func = Rosenbrock()
            simple_func = LeviNmbr13(func)
            y = simple_func(1, 2)
        
        Args:
            *args: Each of the parameters for the function, provided as unnamed
                arguments. Parameters may be provided as numbers (float/int) or
                as numpy arrays of consistent length (allowing for the
                evaluation of multiple datapoints at the same time).
            derivative: If this boolean is False (default), the testfunction
                will be queried for its value. If it is True, the derivative
                of the function is queried (if existing).
            epsilon: leeway parameter that is added to all minima and
                subtracted from all maxima in the .check_ranges method. Default
                is 0.
        
        Returns:
            If input was provided as numpy arrays or the output of the wrapped
            TestFunction is multi-dimensional, a numpy.ndarray of shape
            (nDatapoints, ?) containing the function evaluations will be
            returned. If data was provided as numbers, the result of the
            testfunction evaluation will be returned as a number or a list
            (depending on the dimensionality of the function output).
        
        Raises:
            Exception: Number of provided unnamed arguments should
                match the dimensionality of the wrapped TestFunction.
        """
        # Check dimensionality of the input
        if len(args) != len(self.function.ranges):
            raise Exception(
                "Number of provided unnamed arguments should match the dimensionality of the wrapped TestFunction."
            )
        # Construct input array for the wrapped TestFunction
        x = self._create_input_array(args)
        # Get valid keyword arguments
        kwargs = self._select_keyword_arguments(kwargs)
        # Evaluate function and change type/form before returning its result
        evaluation = self.function(x, **kwargs)
        if evaluation.shape == (1, 1):
            return evaluation[0, 0]
        return evaluation

    def _create_input_array(self, args):
        """
        Combine variable-separated input arguments into a single numpy array.

        Args:
            args: Tuple of numbers or numpy arrays, which should be combined
                into a single numpy array to be provided to a TestFunction's
                __call__ method.

        Returns:
            Numpy.ndarray of shape (nDatapoints, ?)
        """
        parameters = []
        for parameter in args:
            if isinstance(args, np.ndarray):
                parameter = parameter.flatten()
            parameters.append(parameter)
        x = np.hstack(parameters)
        if len(x.shape) == 1:
            x = x.reshape(1, -1)
        return x

    def _select_keyword_arguments(self, kwargs_dict):
        """
        Filter out elements of the provided dictionary with keys 'derivative'
        and 'epsilon'.

        Args:
            kwargs_dict: Dictionary of which the elements should be filtered.
        
        Returns:
            Dictionary containing only the entries of the input dictionary that
            have keys 'dictionary' and 'epsilon'. If some, or all, of them do
            not exist, no such key will appear in the output dictionary.
        """
        kwargs = {}
        for k in kwargs_dict:
            if k in ['derivative', 'epsilon']:
                kwargs[k] = kwargs_dict[k]
        return kwargs


class NoDerivativeError(Exception):
    """
    Exception indicating no derivative is known to queried testfunction
    """
    pass


class FunctionFeeder:
    """
    Function container to perform larger automated experiments

    The FunctionFeeder is a container class to which functions can be added. It
    operates as an iterator, so it can be used as the argument of a for loop,
    which will then feed the functions in the container one by one to the
    code in the loop.
    """

    def __init__(self):
        self.reset()

    def __len__(self):
        """
        Get the number of functions in the FunctionFeeder instance
        """
        return len(self.functions)

    def __iter__(self):
        """
        Get the iterable of functions to be used in e.g. for loops
        """
        return iter(self.functions)

    def reset(self):
        """
        Empty the feeder from all loaded functions
        """
        self.functions = []

    def load_function_group(self, group, parameters=None):
        """
        Load functions from a specific set

        This method adds test functions to the FunctionFeeder that are
        belonging to a specific group of test functions. Currently implemented
        are the following groups:

            optimisation / optimization: Rastrigin, Rosenbrock, Beale, Booth,
                BukinNmbr6, Mayas, LeviNmbr13, Himmelblau, ThreeHumpCamel,
                Sphere, Ackley, Easom, Linear
            posterior: Cosine, Block, Bessel, ModifiedBessel, Eggbox,
                MultivariateNormal, GaussianShells, Linear, Reciprocal,
                BreitWigner
            with_derivative: Rastrigin, Sphere, Cosine, Bessel, ModifiedBessel,
                Reciprocal, BreitWigner
            no_derivative: Rosenbrock, Beale, Booth, BukinNmbr6, Matyas,
                LeviNmbr13, Himmelblau, ThreeHumpCamel, Ackley, Easom, Block,
                Eggbox, MultivariateNormal, GaussianShells,
                Linear
            bounded: Rastrigin, Beale, Booth, BukinNmbr6, Matyas, LeviNmbr13,
                Himmelblau, ThreeHumpCamel, Ackley, Easom, Bessel,
                ModifiedBessel, Eggbox, MultivariateNormal, GaussianShells,
                Linear, Reciprocal, BreitWigner
            unbounded: Rosenbrock, Sphere, Block

        All functions are loaded with default configuration, unless
        configuration is set through the parameters argument.

        Args:
            groups: Name of the test function group to load. See above for all
                implemented groups and the functions for each of these groups.
                It is also possible to provide a list of names, which could
                load the intersection of the provided groups.
            parameters: Dictionary containing all configuration variables
                for all test functions that should differ from the default
                setting. Parameters are provided on a per-function basis via
                their classname. Any parameter and function not defined in this
                dictionary is configured with its default value(s). For
                instance: `{'Rastrigin': {'dimensionality':4}}`.

        Raises:
            Exception: Group '?' not known
        """
        # Define functions for group
        function_names = {
            'optimisation': [
                'Rastrigin', 'Rosenbrock', 'Beale', 'Booth', 'BukinNmbr6',
                'Matyas', 'LeviNmbr13', 'Himmelblau', 'ThreeHumpCamel',
                'Sphere', 'Ackley', 'Easom', 'Linear', 'Reciprocal'
            ],
            'posterior': [
                'Cosine', 'Block', 'Bessel', 'ModifiedBessel', 'Eggbox',
                'MultivariateNormal', 'GaussianShells', 'Linear', 'BreitWigner'
            ],
            'with_derivative': [
                'Rastrigin', 'Sphere', 'Cosine', 'Bessel', 'ModifiedBessel',
                'Reciprocal', 'BreitWigner'
            ],
            'no_derivative': [
                'Rosenbrock', 'Beale', 'Booth', 'BukinNmbr6', 'Matyas',
                'LeviNmbr13', 'Himmelblau', 'ThreeHumpCamel', 'Ackley',
                'Easom', 'Block', 'Eggbox', 'MultivariateNormal',
                'GaussianShells', 'Linear'
            ],
            'bounded': [
                'Rastrigin', 'Beale', 'Booth', 'BukinNmbr6', 'Matyas',
                'LeviNmbr13', 'Himmelblau', 'ThreeHumpCamel', 'Ackley',
                'Easom', 'Bessel', 'ModifiedBessel', 'Eggbox',
                'MultivariateNormal', 'GaussianShells', 'Linear', 'Reciprocal',
                'BreitWigner'
            ],
            'unbounded': ['Rosenbrock', 'Sphere', 'Block']
        }
        function_names['optimization'] = function_names['optimisation']
        # Check if provided function names are known
        if isinstance(group, str):
            if group not in function_names:
                raise Exception("Group '{}' not known".format(group))
        elif isinstance(group, list):
            for g in group:
                if g not in function_names:
                    raise Exception("Group '{}' not known".format(g))
        else:
            raise Exception("Group should be a string or a list of strings")
        # Create list of function names to load
        load = None
        if isinstance(group, str):
            load = function_names[group]
        else:
            for g in group:
                if load is not None:
                    load = [func for func in load if func in function_names[g]]
                else:
                    load = function_names[g]
        # Loop over function names and load each function
        if parameters is None:
            parameters = {}
        for name in load:
            if name not in parameters:
                self.load_function(name)
            else:
                self.load_function(name, parameters[name])

    def load_function(self, functionname, parameters=None):
        """
        Loads a function by function name and configures the parameters of this
        function.

        Args:
            functionname: Classname of the function that needs to be loaded
                and added to the FunctionFeeder container.
            parameters: Dictionary containing the parameters to configure
                and the values that these parameters should take. Any parameter
                not set in this dictionary will be set to its default value.

        Raises:
            Exception: Function name '?' unknown.
            Exception: Cannot load a function that is not derived from the
                TestFunction base class.
        """
        # Initialise testfunction
        if functionname not in globals():
            raise Exception("Function name '{}' unknown".format(functionname))
        f = globals()[functionname]()
        if not isinstance(f, TestFunction):
            raise Exception("""Cannot load a function that is not derived from
                               the TestFunction base class.""")
        # Configure testfunction
        if parameters is None:
            parameters = {}
        if not isinstance(parameters, dict):
            raise Exception("Parameters should be provided as a dictionary.")
        f = globals()[functionname](**parameters)
        # Store testfunction
        self.add_function(f)

    def add_function(self, function):
        """
        Add a configured function to the FunctionFeeder instance

        Args:
            function: Test function (instance of a class with the TestFunction
                class as its base class) that should be added to the
                FunctionFeeder.

        Raises:
            Exception: Cannot load a function that is not derived from the
                TestFunction base class.
        """
        if not isinstance(function, TestFunction):
            raise Exception("""Cannot load a function that is not derived from
                               the TestFunction base class.""")
        self.functions.append(function)


class Rastrigin(TestFunction):
    """
    Testfunction as defined by
    https://en.wikipedia.org/wiki/Rastrigin_function

    The application range of this function is -5.12 to 5.12 for each of the
    input dimensions.

    Args:
        dimensionality: Number of input dimensions the function should take.
    """

    def __init__(self, dimensionality=2):
        self.ranges = self.construct_ranges(dimensionality, -5.12, 5.12)
        self.a = 10
        super(Rastrigin, self).__init__()

    def _evaluate(self, x):
        n = len(self.ranges)
        y = self.a * n
        for i in range(n):
            y += np.power(x[:, i], 2) - self.a * np.cos(2 * np.pi * x[:, i])
        return y.reshape(-1, 1)

    def _derivative(self, x):
        return 2 * x + 2 * np.pi * self.a * np.sin(2 * np.pi * x)


class Rosenbrock(TestFunction):
    """
    Testfunction as defined by
    https://en.wikipedia.org/wiki/Rosenbrock_function

    This function has a dynamic dimensionality and is its application range is
    unbounded. There is no derivative defined.
    """

    def __init__(self, dimensionality=2):
        if dimensionality < 2:
            raise Exception("""Dimensionality of Rosenbrock function has to
                            be >=2.""")
        self.ranges = self.construct_ranges(dimensionality, -np.inf, np.inf)
        super(Rosenbrock, self).__init__()

    def _evaluate(self, x):
        n = len(self.ranges)
        y = 0
        for i in range(n - 1):
            y += (100 * np.power(x[:, i + 1] - np.power(x[:, i], 2), 2) +
                  np.power(1 - x[:, i], 2))
        return y.reshape(-1, 1)

    def _derivative(self, x):
        raise NoDerivativeError()


class Beale(TestFunction):
    """
    Testfunction as defined by
    https://en.wikipedia.org/wiki/Test_functions_for_optimization

    This is a 2-dimensional function with an application range of -4.5 to 4.5
    for both dimensions. No derivative has been defined.
    """

    def __init__(self):
        self.ranges = [[-4.5, 4.5], [-4.5, 4.5]]
        super(Beale, self).__init__()

    def _evaluate(self, x):
        y = (np.power(1.5 - x[:, 0] + x[:, 0] * x[:, 1], 2) +
             np.power(2.25 - x[:, 0] + x[:, 0] * np.power(x[:, 1], 2), 2) +
             np.power(2.625 - x[:, 0] + x[:, 0] * np.power(x[:, 1], 3), 2))
        return y.reshape(-1, 1)

    def _derivative(self, x):
        raise NoDerivativeError()


class Booth(TestFunction):
    """
    Testfunction as defined by
    https://en.wikipedia.org/wiki/Test_functions_for_optimization

    This is a 2-dimensional function bounded by -10 and 10 for both input
    dimensions. No derivative has been defined.
    """

    def __init__(self):
        self.ranges = [[-10, 10], [-10, 10]]
        super(Booth, self).__init__()

    def _evaluate(self, x):
        y = np.power(x[:, 0] + 2 * x[:, 1] - 7, 2) + np.power(
            2 * x[:, 0] + x[:, 1] - 5, 2)
        return y.reshape(-1, 1)

    def _derivative(self, x):
        raise NoDerivativeError()


class BukinNmbr6(TestFunction):
    """
    Testfunction as defined by
    https://en.wikipedia.org/wiki/Test_functions_for_optimization

    This is a 2-dimensional function with an application range bounded by -15
    and -5 for the first input variable and -3 and 3 for the second input
    variable. No derivative has been defined.
    """

    def __init__(self):
        self.ranges = [[-15, -5], [-3, 3]]
        super(BukinNmbr6, self).__init__()

    def _evaluate(self, x):
        y = 100 * np.sqrt(
            np.abs(x[:, 1] - 0.01 * np.power(x[:, 0], 2)) +
            0.01 * np.abs(x[:, 0] + 10))
        return y.reshape(-1, 1)

    def _derivative(self, x):
        raise NoDerivativeError()


class Matyas(TestFunction):
    """
    Testfunction as defined by
    https://en.wikipedia.org/wiki/Test_functions_for_optimization

    This is a 2-dimensional function with an application range bounded by -10
    and 10 for both input variables. No derivative has been defined.
    """

    def __init__(self):
        self.ranges = [[-10, 10], [-10, 10]]
        super(Matyas, self).__init__()

    def _evaluate(self, x):
        y = 0.26 * (np.power(x[:, 0], 2) +
                    np.power(x[:, 1], 2)) - 0.48 * x[:, 0] * x[:, 1]
        return y.reshape(-1, 1)

    def _derivative(self, x):
        raise NoDerivativeError()


class LeviNmbr13(TestFunction):
    """
    Testfunction as defined by
    https://en.wikipedia.org/wiki/Test_functions_for_optimization

    This is a 2-dimensional function with an application range boundedd by -10
    and 10 for both input variables. No derivative has been defined.
    """

    def __init__(self):
        self.ranges = [[-10, 10], [-10, 10]]
        super(LeviNmbr13, self).__init__()

    def _evaluate(self, x):
        y = (np.power(np.sin(3 * np.pi * x[:, 0]), 2) +
             np.power(x[:, 0] - 1, 2) *
             (1 + np.power(np.sin(3 * np.pi * x[:, 1]), 2)) +
             np.power(x[:, 1] - 1, 2) *
             (1 + np.power(np.sin(2 * np.pi * x[:, 1]), 2)))
        return y.reshape(-1, 1)

    def _derivative(self, x):
        raise NoDerivativeError()


class Himmelblau(TestFunction):
    """
    Testfunction as defined by
    https://en.wikipedia.org/wiki/Himmelblau%27s_function

    This is a 2-dimensional function with an application range bounded by -5
    and 5 for both input variables. No derivative has been defined.
    """

    def __init__(self):
        self.ranges = [[-5, 5], [-5, 5]]
        super(Himmelblau, self).__init__()

    def _evaluate(self, x):
        return (np.power(np.power(x[:, 0], 2) + x[:, 1] - 11, 2) +
                np.power(x[:, 0] + np.power(x[:, 1], 2) - 7, 2)).reshape(
                    -1, 1)

    def _derivative(self, x):
        raise NoDerivativeError()


class ThreeHumpCamel(TestFunction):
    """
    Testfunction as defined by
    https://en.wikipedia.org/wiki/Test_functions_for_optimization

    This is a 2-dimensional function with an application range bounded by -5
    and 5 for both input variables. No derivative has been defined.
    """

    def __init__(self):
        self.ranges = [[-5, 5], [-5, 5]]
        super(ThreeHumpCamel, self).__init__()

    def _evaluate(self, x):
        return (2.0 * np.power(x[:, 0], 2) - 1.05 * np.power(x[:, 0], 4) +
                np.power(x[:, 0], 6) / 6.0 + x[:, 0] * x[:, 1] +
                np.power(x[:, 1], 2)).reshape(-1, 1)

    def _derivative(self, x):
        raise NoDerivativeError()


class Sphere(TestFunction):
    """
    Testfunction that returns the squared euclidean distance on evaluation.

    Testfunction following the formula:

        y = sum_{i=1}^{N} x_i^2

    The derivative of this function is implemented as

        y' = 2*x

    The number of input dimensions for this function is configurable at
    initialisation of and instance of this class. For each of these dimensions
    the application range is unbounded.
    """

    def __init__(self, dimensionality=3):
        self.ranges = self.construct_ranges(dimensionality, -np.inf, np.inf)
        super(Sphere, self).__init__()

    def _evaluate(self, x):
        return np.sum(np.power(x, 2), axis=1).reshape(-1, 1)

    def _derivative(self, x):
        return (2 * x).reshape(-1, 1)


class Ackley(TestFunction):
    """
    Ackley function as defined by
    https://en.wikipedia.org/wiki/Ackley_function.

    This is a 2-dimensional function with an application range bounded by -5
    and 5 for each of these dimensions. No derivative has been defined.
    """

    def __init__(self):
        self.ranges = [[-5, 5], [-5, 5]]
        super(Ackley, self).__init__()

    def _evaluate(self, x):
        a = -20 * np.exp(
            -0.2 * np.sqrt(0.5 *
                           (np.power(x[:, 0], 2) + np.power(x[:, 1], 2))))
        f = np.cos(2 * np.pi * x[:, 0])
        g = np.cos(2 * np.pi * x[:, 1])
        b = -np.exp(0.5 * (f + g))
        y = a + b + np.exp(1) + 20
        return y.reshape(-1, 1)

    def _derivative(self, x):
        raise NoDerivativeError()


class Easom(TestFunction):
    """
    Easom function as defined by
    https://en.wikipedia.org/wiki/Test_functions_for_optimization

    This is a 2-dimensional function with an application range bounded by
    a box between -x and x for both dimensions, where x can be defined by
    the user (100 is default). No derivative has been defined.

    Args:
        absolute_range: Absolute value of the boundaries of the application
            range for the function. Both dimensions will be bounded to the
            range [-1 * absolute_range, absolute_range]. Is set to 100 by
            default, as is customary for this function.
    """

    def __init__(self, absolute_range=100):
        self.ranges = [[-absolute_range, absolute_range],
                       [-absolute_range, absolute_range]]
        super(Easom, self).__init__()

    def _evaluate(self, x):
        y = (-1 * np.cos(x[:, 0]) * np.cos(x[:, 1]) * np.exp(
            -1 *
            (np.power(x[:, 0] - np.pi, 2) + np.power(x[:, 1] - np.pi, 2))))
        return y.reshape(-1, 1)

    def _derivative(self, x):
        raise NoDerivativeError()


class Cosine(TestFunction):
    """
    1-D cosine function meant for posterior sampling.

        f(x) = cos(x) + 1

    The ranges have been set to [-4*pi, 4*pi].
    """

    def __init__(self):
        self.ranges = [[-4 * np.pi, 4 * np.pi]]
        super(Cosine, self).__init__()

    def _evaluate(self, x):
        return (np.cos(x) + 1).reshape(-1, 1)

    def _derivative(self, x):
        return (-np.sin(x) + 1).reshape(-1, 1)


class Block(TestFunction):
    """
    Multi-dimensional block function.

    A function that is `global_value` everywhere except in the block spanned by
    [-`block_size`, `block_size`] in every dimension, where it takes on
    `block_value`.

    The application range of this function is set to be -10 to 10 for each of
    the input dimensions. No derivative has been defined.

    Args:
        dimensionality: Number of dimensions of the function. By default set
            to 3.
        block_size: Defines the ranges in which the block function should take
            on another value than the global default. Ranges are set for each
            dimension as [-block_size, block_size]. Default: 1.
        block_value: Value that the function takes *inside* the ranges spanned
            by block_size. Default: 1.
        global_value: Value that the function takes outside of the ranges
            spanned by block_size. Default: 0.

    """

    def __init__(self,
                 dimensionality=3,
                 block_size=1,
                 block_value=1,
                 global_value=0):
        self.dimensionality = dimensionality
        self.block_size = block_size
        self.block_value = block_value
        self.global_value = global_value
        self.ranges = self.construct_ranges(dimensionality, -10, 10)
        super(Block, self).__init__()

    def _evaluate(self, x):
        boundary = np.array([self.block_size] * self.dimensionality)
        inidx = np.all((-1 * boundary <= x) & (x <= boundary), axis=1)
        y = self.global_value + (self.block_value - self.global_value) * inidx
        return y.reshape(-1, 1)

    def _derivative(self, x):
        raise NoDerivativeError()


class Bessel(TestFunction):
    """
    Bessel function of the first kind.

    Depending on the chosen function configuration, the computation of the
    function is performed using the jv function from scipy (if `fast` is set
    to False):
    https://docs.scipy.org/doc/scipy/reference/generated/scipy.special.jv.html
    or the j0 and j1 function (if `fast` is set to True):
    https://docs.scipy.org/doc/scipy/reference/generated/scipy.special.j0.html,
    https://docs.scipy.org/doc/scipy/reference/generated/scipy.special.j1.html.

    To make sampling from this function possible, 0.5 is added to the evaluated
    function value.

    The fast version of this function is an approximation of the true Bessel
    function.

    This is a 1-dimensional function with a range set to -100 to 100.

    Args:
        fast: Boolean indicating which set of Bessel function implementations
            to use. See above for more information.
    """

    def __init__(self, fast=False):
        self.ranges = [[-100, 100]]
        self.fast = bool(fast)
        super(Bessel, self).__init__()

    def _evaluate(self, x):
        if not self.fast:
            return special.jv(0, x) + 0.5
        return special.j0(x) + 0.5

    def _derivative(self, x):
        if not self.fast:
            return special.jv(1, x)
        return special.j1(x)


class ModifiedBessel(TestFunction):
    """
    Modified Bessel function of the first kind.

    Depending on the chosen function configuration, the computation of the
    function is performed using the jv function from scipy (if `fast` is set
    to False):
    https://docs.scipy.org/doc/scipy/reference/generated/scipy.special.kv.html
    or the j0 and j1 function (if `fast` is set to True):
    https://docs.scipy.org/doc/scipy/reference/generated/scipy.special.k0.html,
    https://docs.scipy.org/doc/scipy/reference/generated/scipy.special.k1.html.

    The fast version of this function is an approximation of the true modified
    bessel function.

    This is a 1-dimensional function with a range set to 0 to 10.

    Args:
        fast: Boolean indicating which set of Bessel function implementations
            to use. See above for more information.
    """

    def __init__(self, fast=False):
        self.ranges = [[0, 10]]
        self.fast = bool(fast)
        super(ModifiedBessel, self).__init__()

    def _evaluate(self, x):
        if not self.fast:
            return special.kv(0, x)
        return special.k0(x)

    def _derivative(self, x):
        if not self.fast:
            return special.kv(1, x)
        return special.k1(x)


class Eggbox(TestFunction):
    """
    The Eggbox likelihood function as defined in the multinest paper
    https://arxiv.org/pdf/0809.3437.pdf:

        L(x, y) = exp(2 + cos(x/2)*cos(y/2))^5

    This is a 2-dimensional function bounded 0 and 10*pi in each dimension. No
    derivative is defined.
    """

    def __init__(self):
        self.ranges = [[0, 10 * np.pi], [0, 10 * np.pi]]
        super(Eggbox, self).__init__()

    def _evaluate(self, x):
        y = np.exp(
            np.power(2 + np.cos(x[:, 0] / 2.0) * np.cos(x[:, 1] / 2.0), 5))
        return y.reshape(-1, 1)

    def _derivative(self, x):
        raise NoDerivativeError()


class MultivariateNormal(TestFunction):
    """
    Multivariate normal distribution

    The dimensionality of the function is determined by the determined based on
    the provided covariance matrix. The range of the function is [-10, 10]
    for each of the dimensions.

    Args:
        covariance: 2-dimension list or numpy array representing the covariance
            matrix to use. By default is is set to the 2-dimensional unit
            matrix, making the function 2-dimensional.
    """

    def __init__(self, covariance=None):
        if covariance is None:
            covariance = np.identity(2)
        self.covariance = covariance
        n_dim = len(covariance)
        self.ranges = self.construct_ranges(n_dim, -10, 10)
        super(MultivariateNormal, self).__init__()

    def _evaluate(self, x):
        mu = np.zeros(len(self.covariance))
        y = stats.multivariate_normal.pdf(x, mu, self.covariance)
        return y.reshape(-1, 1)

    def _derivative(self, x):
        raise NoDerivativeError()


class GaussianShells(TestFunction):
    """
    The Gaussian Shells likelihood function as defined in the multinest paper
    https://arxiv.org/pdf/0809.3437.pdf:

        L(x, y) = circ(x, c_1, r_1, w_1) + circ(x, c_2, r_2, w_2)
        circ(x, c, r, w) = exp(-(|x-c|-r)^2/(2*w^2)) / sqrt(2*pi*w^2)

    where x and c are vectors in a flat 2-dimensional space, making this
    testfunction 2-dimensional. The ranges of this function are set to
    [-10, 10] for both input dimensions.

    This is a 2-dimensional function bounded 0 and 10*pi in each dimension. No
    derivative is defined.

    Args:
        c_1: Numpy array or list with two entries, defining the center of the
            first gaussian shell. It is set to [2.5, 0] by default.
        r_1: Radius of the first gaussian shell. It is 2.0 by default.
        w_1: Standard deviation of the first gaussian shell. By default this
            value is 0.1.
        c_2: Numpy array or list with two entries, defining the center of the
            second gaussian shell. It is set to [2.5, 0] by default.
        r_2: Radius of the second gaussian shell. It is 2.0 by default.
        w_2: Standard deviation of the second gaussian shell. By default this
            value is 0.1.
    """

    def __init__(self,
                 c_1=[2.5, 0],
                 r_1=2.0,
                 w_1=0.1,
                 c_2=[-2.5, 0],
                 r_2=2.0,
                 w_2=0.1):
        self.c_1 = np.array(c_1)
        self.r_1 = r_1
        self.w_1 = w_1
        self.c_2 = np.array(c_2)
        self.r_2 = r_2
        self.w_2 = w_2
        self.ranges = [[-10, 10], [-10, 10]]
        super(GaussianShells, self).__init__()

    def _shell(self, x, c, r, w):
        return (np.exp(-1 * np.power(np.linalg.norm(x - c, axis=1) - r, 2) /
                       (2 * w * w)) / np.sqrt(2 * np.pi * w * w))

    def _evaluate(self, x):
        shell_1 = self._shell(x, self.c_1, self.r_1, self.w_1)
        shell_2 = self._shell(x, self.c_2, self.r_2, self.w_2)
        return (shell_1 + shell_2).reshape(-1, 1)

    def _derivative(self, x):
        raise NoDerivativeError


class Linear(TestFunction):
    """
    Test function defined by:

        sum_i |x_i|

    The application range of this function is -10 to 10 for each of the input
    dimensions. No derivative is defined.

    Args:
        dimensionality: Number of dimensions for input of the function. By
            default this argument is set to 2.
    """

    def __init__(self, dimensionality=2):
        self.ranges = self.construct_ranges(dimensionality, -10, 10)
        super(Linear, self).__init__()

    def _evaluate(self, x):
        return np.sum(np.abs(x), 1).reshape(-1, 1)

    def _derivative(self, x):
        raise NoDerivativeError()


class Reciprocal(TestFunction):
    """
    Test function defined by

        prod_i x_i^(-1)

    The application range of this function is 0.001 to 1 for each fo the input
    dimensions. No derivative is defined.

    Args:
        dimensionality: Number of dimensions for input of the function. By
            default this argument is set to 2.
    """

    def __init__(self, dimensionality=2):
        self.ranges = self.construct_ranges(dimensionality, 0.001, 1)
        super(Reciprocal, self).__init__()

    def _evaluate(self, x):
        return np.prod(np.power(x, -1), 1).reshape(-1, 1)

    def _derivative(self, x):
        dimensionality = len(self.ranges)
        derivative = -1 * np.ones((len(x), dimensionality)) * self._evaluate(x)
        for d in range(dimensionality):
            derivative[:, d] *= np.power(x[:, d], -1)
        return derivative


class BreitWigner(TestFunction):
    """
    Test function defined by
    https://en.wikipedia.org/wiki/Relativistic_Breit–Wigner_distribution.

    The application range of this function is 0 to 100. No derivative is
    defined.

    Args:
        m: Configuration parameter of the distribution. In terms of physics
            it corresponds to the mass of the particle creating the
            resonance that is shaped like the Breit-Wigner distribution. Set
            to 50 by default.
        width: Configuration parameter of the distribution. In terms of physics
            it corresponds to the decay width of the particle of the resonance.
            Set to 15 by default.
    """

    def __init__(self, m=50, width=15):
        self.m = m
        self.width = width
        self.ranges = [[0, 100]]
        super(BreitWigner, self).__init__()

    def _k(self):
<<<<<<< HEAD
        return (2*np.sqrt(2)*self.m*self.width*self._gamma()
                / (np.pi * np.sqrt(self.m**2 + self._gamma())))
=======
        return 2 * np.sqrt(2) * self.m * self.width * self._gamma() / (
            np.pi * np.sqrt(self.m**2 + self._gamma()))
>>>>>>> cf19d666

    def _gamma(self):
        return np.sqrt(self.m**2 * (self.m**2 + self.width**2))

    def _evaluate(self, x):
<<<<<<< HEAD
        return self._k() / (np.power(np.power(x, 2) - self.m**2, 2)
                            + self.m**2 * self.width**2)

    def _derivative(self, x):
        return (-4*self._k()*x*(np.power(x, 2) - self.m**2)
                / np.power(self.width**2 * self.m**2
                           + np.power(np.power(x, 2) - self.m**2, 2), 2))
=======
        return self._k() / (np.power(np.power(x, 2) - self.m**2, 2) +
                            self.m**2 * self.width**2)

    def _derivative(self, x):
        return -4 * self._k() * x * (np.power(x, 2) - self.m**2) / np.power(
            self.width**2 * self.m**2 +
            np.power(np.power(x, 2) - self.m**2, 2), 2)
>>>>>>> cf19d666
<|MERGE_RESOLUTION|>--- conflicted
+++ resolved
@@ -189,14 +189,8 @@
                 n += 1 * x[1]
             return round(n)
         else:
-<<<<<<< HEAD
             raise Exception("Cannot count function calls of"
                             "unknown type '{}'".format(select))
-=======
-            raise Exception(
-                "Cannot count function calls of unknown type '{}'".format(
-                    select))
->>>>>>> cf19d666
 
     def to_numpy_array(self, x):
         """
@@ -1245,32 +1239,17 @@
         super(BreitWigner, self).__init__()
 
     def _k(self):
-<<<<<<< HEAD
         return (2*np.sqrt(2)*self.m*self.width*self._gamma()
                 / (np.pi * np.sqrt(self.m**2 + self._gamma())))
-=======
-        return 2 * np.sqrt(2) * self.m * self.width * self._gamma() / (
-            np.pi * np.sqrt(self.m**2 + self._gamma()))
->>>>>>> cf19d666
 
     def _gamma(self):
         return np.sqrt(self.m**2 * (self.m**2 + self.width**2))
 
     def _evaluate(self, x):
-<<<<<<< HEAD
         return self._k() / (np.power(np.power(x, 2) - self.m**2, 2)
                             + self.m**2 * self.width**2)
 
     def _derivative(self, x):
         return (-4*self._k()*x*(np.power(x, 2) - self.m**2)
                 / np.power(self.width**2 * self.m**2
-                           + np.power(np.power(x, 2) - self.m**2, 2), 2))
-=======
-        return self._k() / (np.power(np.power(x, 2) - self.m**2, 2) +
-                            self.m**2 * self.width**2)
-
-    def _derivative(self, x):
-        return -4 * self._k() * x * (np.power(x, 2) - self.m**2) / np.power(
-            self.width**2 * self.m**2 +
-            np.power(np.power(x, 2) - self.m**2, 2), 2)
->>>>>>> cf19d666
+                           + np.power(np.power(x, 2) - self.m**2, 2), 2))