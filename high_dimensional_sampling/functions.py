from abc import ABC, abstractmethod
import os
from copy import copy, deepcopy

import numpy as np
import pandas as pd
from scipy import special, stats
from .utils import get_time

try:
    from tensorflow.keras.models import load_model
except ImportError:
    pass


class TestFunction(ABC):
    """
    Abstract base class for test functions

    This class forms the basis for all testfunctions implemented in this
    module. It automatically tracks the number of evaluations of the function
    and does dimensionality checks on the input data.

    As this is an abstract class, instances of this class cannot be created or
    used.

    Properties:
        name: String indicating under which name the TestFunction will be
            logged.
        inverted: Boolean indicating if evaluations of the TestFunction through
            the __call__ method should be multiplied by -1. This parameter
            should be changed through the `invert()` method.

    Raises:
        Exception: Testfunction should define ranges.
    """
    def __init__(self, name=None):
        if not hasattr(self, 'ranges'):
            self.ranges = []
            raise Exception("TestFunction should define ranges.")
        self.ranges = np.array(self.ranges)
        self.inverted = False
        self.counter = []
        if name is None:
            self.name = type(self).__name__
        else:
            self.name = name

    def __call__(self, x, derivative=False, epsilon=0):
        """
        Request an evaluation of the (derivative of the) testfunction.

        After having performed dimensionality and ranges checks on the
        provided parameters x, the testfunction in the derived class is queried
        for its value or its derivative (depending on the request by the user).
        In this proces the query time is stored for later logging.

        Args:
            x: numpy.ndarray of shape (nDatapoints, nVariables) containing the
                datapoints to query to the testfunction
            derivative: If this boolean is False (default), the testfunction
                will be queried for its value. If it is True, the derivative
                of the function is queried (if existing).
            epsilon: leeway parameter that is added to all minima and
                subtracted from all maxima in the .check_ranges method. Default
                is 0.

        Returns:
            A numpy.ndarray of shape (nDatapoints, ?) containing the requested
            values.
        """
        # Check if testfunction is fully configured
        self.check_configuration()
        # Convert input information to numpy array
        x = self.to_numpy_array(x)
        # Check if dimensionality and ranges of the input are correct
        did_reshape, x = self.reshape_flat_array(x)
        self.check_dimensionality(x.shape)
        self.check_ranges(x, epsilon)
        # Start time for function call
        t_start = get_time()
        # Return requested result(s)
        if not derivative:
            value = self._evaluate(x)
        else:
            # Return derivative if no error was raised by previous line
            value = self._derivative(x)
        # Store call and dt
        self.counter.append([len(x), get_time() - t_start, bool(derivative)])
        # Return value
        if self.inverted:
            value = -1 * value
        if did_reshape:
            value = value[0, 0]
        return value

    def reset(self):
        """
        Resets the internal counter of queries
        """
        self.counter = []

    def check_configuration(self):
        """
        Checks if the testfunction is correctly configured

        As this class is an abstract base class, we want to make sure that the
        derived class is configured correctly. This method performs sanity
        checks to make us sure of this. It checks if the ranges to sample are
        specified. If either of these checks fails, an Exception is raised.

        Raises:
            Exception: Testfunction has unknown ranges.
        """
        # Check if ranges are known
        if not hasattr(self, "ranges"):
            raise Exception("Testfunction has unknown ranges.")
        # Convert ranges to array if not already an array
        # This is useful for the check_dimensionality and check_ranges methods
        if not isinstance(self.ranges, np.ndarray):
            self.ranges = np.array(self.ranges)

    def check_dimensionality(self, shape):
        """
        Checks if the dimensionality of the input data is conform expected by
        the defined testfunction. If not, an Exception is raised.

        Args:
            shape: Tuple defining the shape of the input data.

        Raises:
            Exception: Provided data has dimensionality ?, but ? was expected.
        """
        dim = self.ranges.shape[0]
        dim_data = shape[1]
        if dim_data != dim:
            raise Exception(
                "Provided data has dimensionality {}, but {} was expected".
                format(dim_data, dim))

    def get_ranges(self, epsilon=0.01):
        """
        Get ranges of the test function.

        Returns the ranges for the test function. When numerical precision is a
        problem, a leeway parameter epsilon can be provided, which will be
        added to all minima and subtracted from all maxima.

        Args:
            epsilon: leeway parameter that is added to all minima and
                subtracted from all maxima. Default is 0.001.

        Returns:
            List of minima and maxima for all dimensions in the problem. The
            list has a length equal to the number of dimensions. Each entry in
            this list is a list with two entries: the minimum and the maximum
            for this dimension.
        """
        return np.array([[r[0] + epsilon, r[1] - epsilon]
                         for r in self.ranges])

    def check_ranges(self, x, epsilon=0):
        """
        Checks if the input data lies within the ranges expected by the
        defined testfunction. If not, an Exception is raised.

        Args:
            x: numpy.ndarray of shape (nDatapoints, nVariables) containing the
                data to query the testfunction for.
            epsilon: leeway parameter that is added to all minima and
                subtracted from all maxima. Default is 0.

        Raises:
            Exception: Data does not lie withing the expected ranges: ?.
        """
        ranges = self.get_ranges(epsilon)
        # Transform data
        d = x - ranges[:, 0]
        d = d / (ranges[:, 1] - ranges[:, 0])
        # Check if any entry smaller than 0 exists
        if np.any(d < 0.0) or np.any(d > 1.0):
            raise Exception(
                "Data does not lie within expected ranges: {}.".format(
                    self.ranges.tolist()))

    def count_calls(self, select="all"):
        """
        Counts the number of performed function calls.

        Args:
            select: String indicating which function calls to count. If "all",
                all calls will be counted (default). "normal" makes the
                method only count non-derivate evaluations, whereas
                "derivative" counts the number of derivates evaluated.

        Returns:
            n_calls: number of function calls of the function
            n_points: number of points evaluated

        Raises:
            Exception: Cannot count function calls of unknown type '?'. Will be
                raised if the select argument is not recognised.
        """
        n_calls = 0
        n_points = 0
        if select == "normal":
            for x in self.counter:
                if not x[2]:
                    n_calls += 1
                    n_points += x[0]
        elif select == "derivative":
            for x in self.counter:
                if x[2]:
                    n_calls += 1
                    n_points += x[0]
        elif select == "all":
            for x in self.counter:
                n_calls += 1
                n_points += x[0]
        else:
            raise Exception("Cannot count function calls of"
                            "unknown type '{}'".format(select))
        return (round(n_calls), round(n_points))

    def to_numpy_array(self, x):
        """
        Converts data to an numpy array

        Converts variables of type list and pandas.DataFrame to a numpy.ndarray
        and returns these. Variables of type numpy.ndarray are left untouched.

        Args:
            x: Data of type numpy.ndarray, list or pandas.DataFrame.

        Returns:
            Data converted to numpy.ndarray.

        Raises:
            Exception: Testfunctions don't accept ? as input: only numpy
                arrays, list and pandas dataframes are allowed.
        """
        if isinstance(x, np.ndarray):
            array = x
        elif isinstance(x, list):
            array = np.array(x)
        elif isinstance(x, pd.DataFrame):
            array = x.values
        else:
            raise Exception(
                """"Testfunctions don't accept {} as input: only numpy arrays,
                lists and pandas dataframes are allowed.""".format(
                    type(x).__name__))
        return array

    def reshape_flat_array(self, x):
        """
        Reshapes a flat array to a 2-dimensional array. The shape of this new
        array depends on the dimensionality of the TestFunction.

        If the input array has shape `(a,)`, the output of this function will
        have shape `(1, a)` if `a` equals the dimensionality of the
        TestFunction. In any other case the output will have a shape of
        `(a, 1)`. Not flattened arrays will be returned without changing them.

        Args:
            x: Data of type numpy.ndarray.

        Returns:
            did_change_array: boolean indicating if the array was changed. This
                will only be `True` if `a` equals the dimensionality of the
                Test Function (see above for explanation).
            array: Reshaped array.
        """
        if len(x.shape) == 1:
            if x.shape[0] == self.get_dimensionality():
                return (True, copy(x).reshape(1, -1))
            else:
                return (False, copy(x).rehshape(-1, 1))
        return (False, x)

    def construct_ranges(self, dimensionality, minimum, maximum):
        """
        Constructs the application range of the test function for a dynamic
        dimensionality

        Args:
            dimensionality: Number of dimensions
            minimum: Minimum value for all dimensions
            maximum: Maximum value for all dimensions

        Returns:
            A list containing the minimum and maximum values for all
            dimensions.
        """
        ranges = []
        for _ in range(dimensionality):
            ranges.append([minimum, maximum])
        return ranges

    def get_simple_interface(self):
        """
        Get this function, wrapped in the SimpleFunctionWrapper. This wrapped
        function has a different __call__ interface. See the documentation
        for the wrapper for more information.

        Returns:
            This TestFunction wrapped in a SimpleFunctionWrapper instance.
        """
        return SimpleFunctionWrapper(self)

    def get_simple_interface_with_scan(self):
        """
        Get this function, wrapped in the SimpleFunctionWrapperWithScan.
        This wrapped function has a different __call__ interface. See the
        documentation for the wrapper for more information.

        Returns:
            This TestFunction wrapped in a SimpleFunctionWrapperWithScan
            instance.
        """
        return SimpleFunctionWrapperWithScan(self)

    def is_bounded(self):
        """
        Checks if the ranges of the TestFunction are bounded, i.e. that there
        is no dimension with either np.inf or -np.inf as boundary (or both).

        Returns:
            Boolean indicating if the function is bounded.
        """
        for dim in self.ranges:
            if abs(dim[0]) + abs(dim[1]) == np.inf:
                return False
        return True

    def is_differentiable(self):
        """
        Checks if the function is differentiable

        Returns:
            Boolean indicating if function is differentiable.
        """
        x = np.random.rand(self.get_dimensionality())
        ranges = np.array(self.ranges)
        sample = x * (ranges[:, 1] - ranges[:, 0]) + ranges[:, 0]
        sample = sample.reshape((1, -1))
        try:
            _ = self._derivative(sample)
            return True
        except NoDerivativeError:
            return False

    def invert(self, inverted=True):
        """
        Multiply the result of function evaluation through a function call by
        -1, changing minimisation problems into a maximisation problems.

        Args:
            inverted: boolean indicating if function evaluations should be
                multiplied with -1. Default is True.
        """
        self.inverted = bool(inverted)

    def get_dimensionality(self):
        """
        Returns the dimensionality of the TestFunction, based on the ranges
        defined in the .ranges property.

        Returns:
            Number of dimensions as an integer.
        """
        return len(self.ranges)

    @abstractmethod
    def _evaluate(self, x):
        """
        Queries the testfunction for a function evaluation.

        This method should be implemented by any testfunction derived from
        this abstract base class.

        Args:
            x: Data as a numpy.ndarray of shape (nDatapoints, nVariables) for
                which the testfunction should be evaluated.

        Returns:
            Values returned by the function evaluation as numpy.ndarray of
            shape (nDatapoints, ?).
        """
        raise NotImplementedError

    @abstractmethod
    def _derivative(self, x):
        """
        Queries the testfunction for its derivative at the provided point(s).

        This method should be implemented by any testfunction derived from
        this abstract base class *if* a derivative is known.

        Args:
            x: Data as a numpy.ndarray of shape (nDatapoints, nVariables) for
                which the gradient of the testfunction should be returned.

        Returns:
            Gradient of the testfunction at the provided location as
            numpy.ndarray of shape (nDatapoints, ?).

        Raises:
            NoDerivativeError: No derivative is known for this testfunction.
        """
        raise NoDerivativeError


class SimpleFunctionWrapper:
    """
    Class that can be used to wrap a TestFunction instance. Wrapped functions
    will be callable by providing each parameter as a separate argument,
    instead of in a single numpy array.

        func = Rosenbrock()
        simple_func = LeviNmbr13(func)
        y = simple_func(1, 2)

    Args:
        function: TestFunction to be wrapped

    Raises:
        Exception: SimpleFunctionWrapper can only wrap instances of the
            TestFunction class
    """
    def __init__(self, function):
        if not isinstance(function, TestFunction):
            raise Exception("SimpleFunctionWrapper can only wrap instances of"
                            "the TestFunction class.")
        self.function = deepcopy(function)

    def __call__(self, *args, **kwargs):
        """
        Call the wrapped testfunction through an altered interface. Instead
        of providing the data as a numpy array, the data is provided as a
        separate argument for each parameter. These parameters can be given as
        a numpy array, to evaluate multiple datapoints at the same time.

            func = Rosenbrock()
            simple_func = LeviNmbr13(func)
            y = simple_func(1, 2)

        Args:
            *args: Each of the parameters for the function, provided as unnamed
                arguments. Parameters may be provided as numbers (float/int) or
                as numpy arrays of consistent length (allowing for the
                evaluation of multiple datapoints at the same time).
            derivative: If this boolean is False (default), the testfunction
                will be queried for its value. If it is True, the derivative
                of the function is queried (if existing).
            epsilon: leeway parameter that is added to all minima and
                subtracted from all maxima in the .check_ranges method. Default
                is 0.

        Returns:
            If input was provided as numpy arrays or the output of the wrapped
            TestFunction is multi-dimensional, a numpy.ndarray of shape
            (nDatapoints, ?) containing the function evaluations will be
            returned. If data was provided as numbers, the result of the
            testfunction evaluation will be returned as a number or a list
            (depending on the dimensionality of the function output).

        Raises:
            Exception: Number of provided unnamed arguments should
                match the dimensionality of the wrapped TestFunction.
        """
        # Check dimensionality of the input
        if len(args) != self.function.get_dimensionality():
            raise Exception("Number of provided unnamed arguments should match"
                            "the dimensionality of the wrapped TestFunction.")
        # Construct input array for the wrapped TestFunction
        x = self._create_input_array(args)
        # Evaluate function and change type/form before returning its result
        evaluation = self.function(x, **kwargs)
        if evaluation.shape == (1, ):
            return float(evaluation[0])
        return evaluation

    def _create_input_array(self, args):
        """
        Combine variable-separated input arguments into a single numpy array.

        Args:
            args: Tuple of numbers or numpy arrays, which should be combined
                into a single numpy array to be provided to a TestFunction's
                __call__ method.

        Returns:
            Numpy.ndarray of shape (nDatapoints, ?)
        """
        parameters = []
        for parameter in args:
            if isinstance(parameter, np.ndarray):
                parameter = parameter.flatten().reshape(-1, 1)
            parameters.append(parameter)
        x = np.hstack(parameters)
        if len(x.shape) == 1:
            x = x.reshape(1, -1)
        return x

    def get_dimensionality(self):
        """ Get the dimensionality of the TestFunction. See documentation for
        TestFunction.get_dimensionality() for more information. """
        return self.function.get_dimensionality()

    def is_bounded(self):
        """ Get the dimensionality of the TestFunction. See documentation for
        TestFunction.is_bounded() for more information. """
        return self.function.is_bounded()

    def is_differentiable(self):
        """ Get the dimensionality of the TestFunction. See documentation for
        TestFunction.is_differentiable() for more information. """
        return self.function.is_differentiable()

    def is_inverted(self):
        """ Returns a boolean indicating if the TestFunction is inverted, i.e.
        if the bare result of TestFunction evaluations is multiplied with -1.
        """
        return self.function.inverted

    def invert(self, inverted=True):
        """ Invert evaluations of the TestFunction (i.e. multiply them with
        -1). See documentation for TestFunction.invert() for more information.
        """
        return self.function.invert(inverted)


class SimpleFunctionWrapperWithScan(SimpleFunctionWrapper):
    def __call__(self, scan=None, *args, **kwargs):
        """
        Same as `SimpleFunctionWrapper`.__call__, but with an extra dummy input
        argument 'scan' on the first argument position. This argument does not
        alter the way the code works, but is needed for e.g. PyScannerBit.
        """
        return super().__call__(*args, **kwargs)


class HiddenFunction(TestFunction, ABC):
    """
    Base class for functions that get their evaluated value from a precompiled
    binary.
    """
    def __init__(self, compiled_against="18.04", *args, **kwargs):
        self.packageloc = None
        self.funcname = None
        self.compiled_against = self._check_compile_version(compiled_against)
        super(HiddenFunction, self).__init__(*args, **kwargs)

    def _get_package_location(self):
        """ Get location in which the package was installed """
        this_dir, _ = os.path.split(__file__)
        return this_dir

    def _check_compile_version(self, compiled_against):
        # Get package location if not already known
        if self.packageloc is None:
            self.packageloc = self._get_package_location()
        # Get included compile versions
        versions = os.listdir("{}{}hidden_functions".format(
            self.packageloc, os.sep))
        # Check if compiled_against is in this list
        if compiled_against not in versions:
            raise Exception("The hidden functions were not compiled against"
                            "{}. Use one of the following: {}".format(
                                compiled_against, versions))
        return compiled_against

    def _query(self, x):
        """ Query individual point to the binary """
        # Check if package location is known. If not, get it
        if self.packageloc is None:
            self.packageloc = self._get_package_location()
        # Feed datapoint to binary
        z = x.tolist()
        data = " ".join(map(str, z))
        cmd = "{}{}hidden_functions{}{}{}{} {}".format(self.packageloc, os.sep,
                                                       os.sep,
                                                       self.compiled_against,
                                                       os.sep, self.funcname,
                                                       data)
        stream = os.popen(cmd)
        output = stream.read()
        # Check if error occured
        try:
            output = float(output)
        except ValueError:
            if output == '':
                output = 'Check entire traceback for error information'
            raise Exception("Error ('{}') for input '{}'".format(output, data))
        return output

    def _evaluate(self, x):
        y = np.zeros((len(x), 1))
        for i, xi in enumerate(x):
            y[i, 0] = self._query(xi)
        return y

    def _derivative(self, x):
        raise NoDerivativeError()


class MLFunction(TestFunction, ABC):
    """ Base class for functions that use a machine learning algorithm to
    provide function values """
    def __init__(self, *args, **kwargs):
        # Check if TF is installed
        try:
            load_model
        except NameError:
            raise ImportError(
                "The `tensorflow` package is not installed. This is needed in "
                "order to run `MLFunction`s. See the wiki on our GitHub "
                "project for installation instructions.")
        # Define object properties
        self.packageloc = self._get_package_location()
        self.model = None
        # Check definitions in parent class
        if not hasattr(self, 'modelname'):
            self.modelname = []
            raise Exception("MLFunction should define modelname.")
        if not hasattr(self, 'x_mean') or not hasattr(self, 'x_stdev'):
            self.x_mean, self.x_stdev = None, None
            raise Exception("MLFunction should define x_mean and x_stdev.")
        if not hasattr(self, 'y_mean') or not hasattr(self, 'y_stdev'):
            self.y_mean, self.y_stdev = None, None
            raise Exception("MLFunction should define y_mean and y_stdev.")
        super(MLFunction, self).__init__(*args, **kwargs)

    def _get_package_location(self):
        """ Get location in which the package was installed """
        this_dir, _ = os.path.split(__file__)
        return this_dir

    def _load_model(self):
        """ Load ML model from package """
        model_path = "{}/ml_functions/{}/{}".format(self.packageloc,
                                                    self.modelname,
                                                    "model.hdf5")
        self.model = load_model(model_path)

    def _normalise(self, x, mu, sigma):
        return (x - mu) / sigma

    def _unnormalise(self, x, mu, sigma):
        return x * sigma + mu

    def _evaluate(self, x):
        # Load model is not already done
        if self.model is None:
            self._load_model()
        # Correct shape of x is needed
        if len(x.shape) == 1:
            x = x.reshape(1, -1)
        # Query to model
        x = self._normalise(x, self.x_mean, self.x_stdev)
        y = self.model.predict(x)
        y = self._unnormalise(y, self.y_mean, self.y_stdev)
        return y

    def _derivative(self, x):
        raise NoDerivativeError()


class NoDerivativeError(NotImplementedError):
    """
    Error indicating no derivative is known to queried testfunction. Inherits
    from NotImplementedError.
    """
    pass


class FunctionFeeder:
    """
    Function container to perform larger automated experiments

    The FunctionFeeder is a container class to which functions can be added. It
    operates as an iterator, so it can be used as the argument of a for loop,
    which will then feed the functions in the container one by one to the
    code in the loop.
    """
    def __init__(self):
        self.reset()

    def __len__(self):
        """
        Get the number of functions in the FunctionFeeder instance
        """
        return len(self.functions)

    def __iter__(self):
        """
        Get the iterable of functions to be used in e.g. for loops
        """
        return iter(self.functions)

    def reset(self):
        """
        Empty the feeder from all loaded functions
        """
        self.functions = []

    def load_function_group(self, group, parameters=None):
        """
        Load functions from a specific set

        This method adds test functions to the FunctionFeeder that are
        belonging to a specific group of test functions. Currently implemented
        are the following groups:

            optimisation / optimization: Rastrigin, Rosenbrock, Beale, Booth,
                BukinNmbr6, Mayas, LeviNmbr13, Himmelblau, ThreeHumpCamel,
                Sphere, Ackley, Easom, Linear, Schwefel, GoldsteinPrice
            posterior: Cosine, Block, Bessel, ModifiedBessel, Eggbox,
                MultivariateNormal, GaussianShells, Linear, Reciprocal,
                BreitWigner
            with_derivative: Rastrigin, Sphere, Cosine, Bessel, ModifiedBessel,
                Reciprocal, BreitWigner
            no_derivative: Rosenbrock, Beale, Booth, BukinNmbr6, Matyas,
                LeviNmbr13, Himmelblau, ThreeHumpCamel, Ackley, Easom, Block,
                Eggbox, MultivariateNormal, GaussianShells,
                Linear, Schwefel, GoldsteinPrice
            bounded: Rastrigin, Beale, Booth, BukinNmbr6, Matyas, LeviNmbr13,
                Himmelblau, ThreeHumpCamel, Ackley, Easom, Bessel,
                ModifiedBessel, Eggbox, MultivariateNormal, GaussianShells,
                Linear, Reciprocal, BreitWigner, Schwefel, GoldsteinPrice
            unbounded: Rosenbrock, Sphere, Block

        All functions are loaded with default configuration, unless
        configuration is set through the parameters argument.

        Args:
            groups: Name of the test function group to load. See above for all
                implemented groups and the functions for each of these groups.
                It is also possible to provide a list of names, which could
                load the intersection of the provided groups.
            parameters: Dictionary containing all configuration variables
                for all test functions that should differ from the default
                setting. Parameters are provided on a per-function basis via
                their classname. Any parameter and function not defined in this
                dictionary is configured with its default value(s). For
                instance: `{'Rastrigin': {'dimensionality':4}}`.

        Raises:
            Exception: Group '?' not known
        """
        # Define functions for group
        function_names = {
            'optimisation': [
                'Rastrigin', 'Rosenbrock', 'Beale', 'Booth', 'BukinNmbr6',
                'Matyas', 'LeviNmbr13', 'Himmelblau', 'ThreeHumpCamel',
                'Sphere', 'Ackley', 'Easom', 'Linear', 'Reciprocal',
                'Schwefel', 'GoldsteinPrice'
            ],
            'posterior': [
                'Cosine', 'Block', 'Bessel', 'ModifiedBessel', 'Eggbox',
                'MultivariateNormal', 'GaussianShells', 'Linear', 'BreitWigner'
            ],
            'with_derivative': [
                'Rastrigin', 'Sphere', 'Cosine', 'Bessel', 'ModifiedBessel',
                'Reciprocal', 'BreitWigner'
            ],
            'no_derivative': [
                'Rosenbrock', 'Beale', 'Booth', 'BukinNmbr6', 'Matyas',
                'LeviNmbr13', 'Himmelblau', 'ThreeHumpCamel', 'Ackley',
                'Easom', 'Block', 'Eggbox', 'MultivariateNormal',
                'GaussianShells', 'Linear', 'Schwefel', 'GoldsteinPrice'
            ],
            'bounded': [
                'Rastrigin', 'Beale', 'Booth', 'BukinNmbr6', 'Matyas',
                'LeviNmbr13', 'Himmelblau', 'ThreeHumpCamel', 'Ackley',
                'Easom', 'Bessel', 'ModifiedBessel', 'Eggbox',
                'MultivariateNormal', 'GaussianShells', 'Linear', 'Reciprocal',
                'BreitWigner', 'Schwefel', 'GoldsteinPrice'
            ],
            'unbounded': ['Rosenbrock', 'Sphere', 'Block']
        }
        function_names['optimization'] = function_names['optimisation']
        # Check if provided function names are known
        if isinstance(group, str):
            if group not in function_names:
                raise Exception("Group '{}' not known".format(group))
        elif isinstance(group, list):
            for g in group:
                if g not in function_names:
                    raise Exception("Group '{}' not known".format(g))
        else:
            raise Exception("Group should be a string or a list of strings")
        # Create list of function names to load
        load = []
        if isinstance(group, str):
            load = function_names[group]
        else:
            for groupname in group:
                extending_with = [
                    func for func in function_names[groupname]
                    if func not in load
                ]
                load.extend(extending_with)
        # Loop over function names and load each function
        if parameters is None:
            parameters = {}
        for name in load:
            if name not in parameters:
                self.load_function(name)
            else:
                self.load_function(name, parameters[name])

    def load_function(self, functionname, parameters=None):
        """
        Loads a function by function name and configures the parameters of this
        function.

        Args:
            functionname: Classname of the function that needs to be loaded
                and added to the FunctionFeeder container. Note that this is
                case-sensitive.
            parameters: Dictionary containing the parameters to configure
                and the values that these parameters should take. Any parameter
                not set in this dictionary will be set to its default value.

        Raises:
            Exception: Function name '?' unknown.
            Exception: Cannot load a function that is not derived from the
                TestFunction base class.
        """
        # Initialise testfunction
        if functionname not in globals():
            raise Exception("Function name '{}' unknown".format(functionname))
        f = globals()[functionname]()
        if not isinstance(f, TestFunction):
            raise Exception("""Cannot load a function that is not derived from
                               the TestFunction base class.""")
        # Configure testfunction
        if parameters is None:
            parameters = {}
        if not isinstance(parameters, dict):
            raise Exception("Parameters should be provided as a dictionary.")
        f = globals()[functionname](**parameters)
        # Store testfunction
        self.add_function(f)

    def add_function(self, function):
        """
        Add a configured function to the FunctionFeeder instance

        Args:
            function: Test function (instance of a class with the TestFunction
                class as its base class) that should be added to the
                FunctionFeeder.

        Raises:
            Exception: Cannot load a function that is not derived from the
                TestFunction base class.
        """
        if not isinstance(function, TestFunction):
            raise Exception("""Cannot load a function that is not derived from
                               the TestFunction base class.""")
        self.functions.append(function)

    def fix_duplicate_names(self):
        """
        Fix duplicate function names in the feeder by appending them with
        '_config*' if necessary.
        """
        known_names = []
        corrections = {}
        # Get all duplicate names
        for func in self.functions:
            if func.name in known_names and func.name not in corrections.keys(
            ):
                corrections[func.name] = 1
            known_names.append(func.name)
        del (known_names)
        # Correct duplicate names
        for i, func in enumerate(self.functions):
            new_name = func.name + '_config' + str(corrections[func.name])
            corrections[func.name] += 1
            self.functions[i].name = new_name


class Rastrigin(TestFunction):
    """
    Testfunction as defined by
    https://en.wikipedia.org/wiki/Rastrigin_function

    The application range of this function is -5.12 to 5.12 for each of the
    input dimensions.

    Args:
        dimensionality: Number of input dimensions the function should take.
    """
    def __init__(self, dimensionality=2, **kwargs):
        self.ranges = self.construct_ranges(dimensionality, -5.12, 5.12)
        self.a = 10
        super(Rastrigin, self).__init__(**kwargs)

    def _evaluate(self, x):
        n = len(self.ranges)
        y = self.a * n
        for i in range(n):
            y += np.power(x[:, i], 2) - self.a * np.cos(2 * np.pi * x[:, i])
        return y.reshape(-1, 1)

    def _derivative(self, x):
        return 2 * x + 2 * np.pi * self.a * np.sin(2 * np.pi * x)


class Rosenbrock(TestFunction):
    """
    Testfunction as defined by
    https://en.wikipedia.org/wiki/Rosenbrock_function

    This function has a dynamic dimensionality and is its application range is
    unbounded. There is no derivative defined.
    """
    def __init__(self, dimensionality=2, **kwargs):
        if dimensionality < 2:
            raise Exception("""Dimensionality of Rosenbrock function has to
                            be >=2.""")
        self.ranges = self.construct_ranges(dimensionality, -np.inf, np.inf)
        super(Rosenbrock, self).__init__(**kwargs)

    def _evaluate(self, x):
        n = len(self.ranges)
        y = 0
        for i in range(n - 1):
            y += (100 * np.power(x[:, i + 1] - np.power(x[:, i], 2), 2) +
                  np.power(1 - x[:, i], 2))
        return y.reshape(-1, 1)

    def _derivative(self, x):
        raise NoDerivativeError()


class Beale(TestFunction):
    """
    Testfunction as defined by
    https://en.wikipedia.org/wiki/Test_functions_for_optimization

    This is a 2-dimensional function with an application range of -4.5 to 4.5
    for both dimensions. No derivative has been defined.
    """
    def __init__(self, **kwargs):
        self.ranges = [[-4.5, 4.5], [-4.5, 4.5]]
        super(Beale, self).__init__(**kwargs)

    def _evaluate(self, x):
        y = (np.power(1.5 - x[:, 0] + x[:, 0] * x[:, 1], 2) +
             np.power(2.25 - x[:, 0] + x[:, 0] * np.power(x[:, 1], 2), 2) +
             np.power(2.625 - x[:, 0] + x[:, 0] * np.power(x[:, 1], 3), 2))
        return y.reshape(-1, 1)

    def _derivative(self, x):
        raise NoDerivativeError()


class Booth(TestFunction):
    """
    Testfunction as defined by
    https://en.wikipedia.org/wiki/Test_functions_for_optimization

    This is a 2-dimensional function bounded by -10 and 10 for both input
    dimensions. No derivative has been defined.
    """
    def __init__(self, **kwargs):
        self.ranges = [[-10, 10], [-10, 10]]
        super(Booth, self).__init__(**kwargs)

    def _evaluate(self, x):
        y = np.power(x[:, 0] + 2 * x[:, 1] - 7, 2) + np.power(
            2 * x[:, 0] + x[:, 1] - 5, 2)
        return y.reshape(-1, 1)

    def _derivative(self, x):
        raise NoDerivativeError()


class BukinNmbr6(TestFunction):
    """
    Testfunction as defined by
    https://en.wikipedia.org/wiki/Test_functions_for_optimization

    This is a 2-dimensional function with an application range bounded by -15
    and -5 for the first input variable and -3 and 3 for the second input
    variable. No derivative has been defined.
    """
    def __init__(self, **kwargs):
        self.ranges = [[-15, -5], [-3, 3]]
        super(BukinNmbr6, self).__init__(**kwargs)

    def _evaluate(self, x):
        y = 100 * np.sqrt(np.abs(x[:, 1] - 0.01 * np.power(x[:, 0], 2))
                          ) + 0.01 * np.abs(x[:, 0] + 10)
        return y.reshape(-1, 1)

    def _derivative(self, x):
        raise NoDerivativeError()


class Matyas(TestFunction):
    """
    Testfunction as defined by
    https://en.wikipedia.org/wiki/Test_functions_for_optimization

    This is a 2-dimensional function with an application range bounded by -10
    and 10 for both input variables. No derivative has been defined.
    """
    def __init__(self, **kwargs):
        self.ranges = [[-10, 10], [-10, 10]]
        super(Matyas, self).__init__(**kwargs)

    def _evaluate(self, x):
        y = 0.26 * (np.power(x[:, 0], 2) +
                    np.power(x[:, 1], 2)) - 0.48 * x[:, 0] * x[:, 1]
        return y.reshape(-1, 1)

    def _derivative(self, x):
        raise NoDerivativeError()


class LeviNmbr13(TestFunction):
    """
    Testfunction as defined by
    https://en.wikipedia.org/wiki/Test_functions_for_optimization

    This is a 2-dimensional function with an application range boundedd by -10
    and 10 for both input variables. No derivative has been defined.
    """
    def __init__(self, **kwargs):
        self.ranges = [[-10, 10], [-10, 10]]
        super(LeviNmbr13, self).__init__(**kwargs)

    def _evaluate(self, x):
        y = (np.power(np.sin(3 * np.pi * x[:, 0]), 2) +
             np.power(x[:, 0] - 1, 2) *
             (1 + np.power(np.sin(3 * np.pi * x[:, 1]), 2)) +
             np.power(x[:, 1] - 1, 2) *
             (1 + np.power(np.sin(2 * np.pi * x[:, 1]), 2)))
        return y.reshape(-1, 1)

    def _derivative(self, x):
        raise NoDerivativeError()


class Himmelblau(TestFunction):
    """
    Testfunction as defined by
    https://en.wikipedia.org/wiki/Himmelblau%27s_function

    This is a 2-dimensional function with an application range bounded by -5
    and 5 for both input variables. No derivative has been defined.
    """
    def __init__(self, **kwargs):
        self.ranges = [[-5, 5], [-5, 5]]
        super(Himmelblau, self).__init__(**kwargs)

    def _evaluate(self, x):
        return (np.power(np.power(x[:, 0], 2) + x[:, 1] - 11, 2) +
                np.power(x[:, 0] + np.power(x[:, 1], 2) - 7, 2)).reshape(
                    -1, 1)

    def _derivative(self, x):
        raise NoDerivativeError()


class ThreeHumpCamel(TestFunction):
    """
    Testfunction as defined by
    https://en.wikipedia.org/wiki/Test_functions_for_optimization

    This is a 2-dimensional function with an application range bounded by -5
    and 5 for both input variables. No derivative has been defined.
    """
    def __init__(self, **kwargs):
        self.ranges = [[-5, 5], [-5, 5]]
        super(ThreeHumpCamel, self).__init__(**kwargs)

    def _evaluate(self, x):
        return (2.0 * np.power(x[:, 0], 2) - 1.05 * np.power(x[:, 0], 4) +
                np.power(x[:, 0], 6) / 6.0 + x[:, 0] * x[:, 1] +
                np.power(x[:, 1], 2)).reshape(-1, 1)

    def _derivative(self, x):
        raise NoDerivativeError()


class Sphere(TestFunction):
    """
    Testfunction that returns the squared euclidean distance on evaluation.

    Testfunction following the formula:

        y = sum_{i=1}^{N} x_i^2

    The derivative of this function is implemented as

        y' = 2*x

    The number of input dimensions for this function is configurable at
    initialisation of and instance of this class. For each of these dimensions
    the application range is unbounded.
    """
    def __init__(self, dimensionality=3, **kwargs):
        self.ranges = self.construct_ranges(dimensionality, -np.inf, np.inf)
        super(Sphere, self).__init__(**kwargs)

    def _evaluate(self, x):
        return np.sum(np.power(x, 2), axis=1).reshape(-1, 1)

    def _derivative(self, x):
        return (2 * x)


class Ackley(TestFunction):
    """
    Ackley function as defined by
    https://en.wikipedia.org/wiki/Ackley_function.

    This is a 2-dimensional function with an application range bounded by -5
    and 5 for each of these dimensions. No derivative has been defined.
    """
    def __init__(self, **kwargs):
        self.ranges = [[-5, 5], [-5, 5]]
        super(Ackley, self).__init__(**kwargs)

    def _evaluate(self, x):
        a = -20 * np.exp(
            -0.2 * np.sqrt(0.5 *
                           (np.power(x[:, 0], 2) + np.power(x[:, 1], 2))))
        f = np.cos(2 * np.pi * x[:, 0])
        g = np.cos(2 * np.pi * x[:, 1])
        b = -np.exp(0.5 * (f + g))
        y = a + b + np.exp(1) + 20
        return y.reshape(-1, 1)

    def _derivative(self, x):
        raise NoDerivativeError()


class Easom(TestFunction):
    """
    Easom function as defined by
    https://en.wikipedia.org/wiki/Test_functions_for_optimization

    This is a 2-dimensional function with an application range bounded by
    a box between -x and x for both dimensions, where x can be defined by
    the user (100 is default). No derivative has been defined.

    Args:
        absolute_range: Absolute value of the boundaries of the application
            range for the function. Both dimensions will be bounded to the
            range [-1 * absolute_range, absolute_range]. Is set to 100 by
            default, as is customary for this function.
    """
    def __init__(self, absolute_range=100, **kwargs):
        self.ranges = [[-absolute_range, absolute_range],
                       [-absolute_range, absolute_range]]
        super(Easom, self).__init__(**kwargs)

    def _evaluate(self, x):
        y = (-1 * np.cos(x[:, 0]) * np.cos(x[:, 1]) * np.exp(
            -1 *
            (np.power(x[:, 0] - np.pi, 2) + np.power(x[:, 1] - np.pi, 2))))
        return y.reshape(-1, 1)

    def _derivative(self, x):
        raise NoDerivativeError()


class Cosine(TestFunction):
    """
    1-D cosine function meant for posterior sampling.

        f(x) = cos(x) + 1

    The ranges have been set to [-4*pi, 4*pi].
    """
    def __init__(self, **kwargs):
        self.ranges = [[-4 * np.pi, 4 * np.pi]]
        super(Cosine, self).__init__(**kwargs)

    def _evaluate(self, x):
        return (np.cos(x) + 1).reshape(-1, 1)

    def _derivative(self, x):
        return (-np.sin(x)).reshape(-1, 1)


class Block(TestFunction):
    """
    Multi-dimensional block function.

    A function that is `global_value` everywhere except in the block spanned by
    [-`block_size`, `block_size`] in every dimension, where it takes on
    `block_value`.

    The application range of this function is set to be -10 to 10 for each of
    the input dimensions. No derivative has been defined.

    Args:
        dimensionality: Number of dimensions of the function. By default set
            to 3.
        block_size: Defines the ranges in which the block function should take
            on another value than the global default. Ranges are set for each
            dimension as [-block_size, block_size]. Default: 1.
        block_value: Value that the function takes *inside* the ranges spanned
            by block_size. Default: 1.
        global_value: Value that the function takes outside of the ranges
            spanned by block_size. Default: 0.

    """
    def __init__(self,
                 dimensionality=3,
                 block_size=1,
                 block_value=1,
                 global_value=0,
                 **kwargs):
        self.dimensionality = dimensionality
        self.block_size = block_size
        self.block_value = block_value
        self.global_value = global_value
        self.ranges = self.construct_ranges(dimensionality, -np.inf, np.inf)
        super(Block, self).__init__(**kwargs)

    def _evaluate(self, x):
        boundary = np.array([self.block_size] * self.dimensionality)
        inidx = np.all((-1 * boundary <= x) & (x <= boundary), axis=1)
        y = self.global_value + (self.block_value - self.global_value) * inidx
        return y.reshape(-1, 1)

    def _derivative(self, x):
        raise NoDerivativeError()


class Bessel(TestFunction):
    """
    Bessel function of the first kind.

    Depending on the chosen function configuration, the computation of the
    function is performed using the jv function from scipy (if `fast` is set
    to False):
    https://docs.scipy.org/doc/scipy/reference/generated/scipy.special.jv.html
    or the j0 and j1 function (if `fast` is set to True):
    https://docs.scipy.org/doc/scipy/reference/generated/scipy.special.j0.html,
    https://docs.scipy.org/doc/scipy/reference/generated/scipy.special.j1.html.

    To make sampling from this function possible, 0.5 is added to the evaluated
    function value.

    The fast version of this function is an approximation of the true Bessel
    function.

    This is a 1-dimensional function with a range set to -100 to 100.

    Args:
        fast: Boolean indicating which set of Bessel function implementations
            to use. See above for more information.
    """
    def __init__(self, fast=False, **kwargs):
        self.ranges = [[-100, 100]]
        self.fast = bool(fast)
        super(Bessel, self).__init__(**kwargs)

    def _evaluate(self, x):
        if not self.fast:
            return special.jv(0, x) + 0.5
        return special.j0(x) + 0.5  # pylint:disable=E1101

    def _derivative(self, x):
        if not self.fast:
            return special.jv(1, x)
        return special.j1(x)  # pylint:disable=E1101


class ModifiedBessel(TestFunction):
    """
    Modified Bessel function of the first kind.

    Depending on the chosen function configuration, the computation of the
    function is performed using the jv function from scipy (if `fast` is set
    to False):
    https://docs.scipy.org/doc/scipy/reference/generated/scipy.special.kv.html
    or the j0 and j1 function (if `fast` is set to True):
    https://docs.scipy.org/doc/scipy/reference/generated/scipy.special.k0.html,
    https://docs.scipy.org/doc/scipy/reference/generated/scipy.special.k1.html.

    The fast version of this function is an approximation of the true modified
    bessel function.

    This is a 1-dimensional function with a range set to 0 to 10.

    Args:
        fast: Boolean indicating which set of Bessel function implementations
            to use. See above for more information.
    """
    def __init__(self, fast=False, **kwargs):
        self.ranges = [[0, 10]]
        self.fast = bool(fast)
        super(ModifiedBessel, self).__init__(**kwargs)

    def _evaluate(self, x):
        if not self.fast:
            return special.kv(0, x)
        return special.k0(x)  # pylint:disable=E1101

    def _derivative(self, x):
        if not self.fast:
            return special.kv(1, x)
        return special.k1(x)  # pylint:disable=E1101


class Eggbox(TestFunction):
    """
    The Eggbox likelihood function as defined in the multinest paper
    https://arxiv.org/pdf/0809.3437.pdf:

        L(x, y) = exp(2 + cos(x/2)*cos(y/2))^5

    This is a 2-dimensional function bounded 0 and 10*pi in each dimension. No
    derivative is defined.
    """
    def __init__(self, **kwargs):
        self.ranges = [[0, 10 * np.pi], [0, 10 * np.pi]]
        super(Eggbox, self).__init__(**kwargs)

    def _evaluate(self, x):
        y = np.exp(
            np.power(2 + np.cos(x[:, 0] / 2.0) * np.cos(x[:, 1] / 2.0), 5))
        return y.reshape(-1, 1)

    def _derivative(self, x):
        raise NoDerivativeError()


class MultivariateNormal(TestFunction):
    """
    Multivariate normal distribution

    The dimensionality of the function is determined by the determined based on
    the provided covariance matrix. The range of the function is [-10, 10]
    for each of the dimensions.

    Args:
        covariance: 2-dimension list or numpy array representing the covariance
            matrix to use. By default is is set to the 2-dimensional unit
            matrix, making the function 2-dimensional.
    """
    def __init__(self, covariance=None, **kwargs):
        if covariance is None:
            covariance = np.identity(2)
        self.covariance = covariance
        n_dim = len(covariance)
        self.ranges = self.construct_ranges(n_dim, -10, 10)
        super(MultivariateNormal, self).__init__(**kwargs)

    def _evaluate(self, x):
        mu = np.zeros(len(self.covariance))
        y = stats.multivariate_normal.pdf(x, mu, self.covariance)
        return y.reshape(-1, 1)

    def _derivative(self, x):
        raise NoDerivativeError()


class GaussianShells(TestFunction):
    """
    The Gaussian Shells likelihood function as defined in the multinest paper
    https://arxiv.org/pdf/0809.3437.pdf:

        L(x, y) = circ(x, c_1, r_1, w_1) + circ(x, c_2, r_2, w_2)
        circ(x, c, r, w) = exp(-(|x-c|-r)^2/(2*w^2)) / sqrt(2*pi*w^2)

    where x and c are vectors in a flat 2-dimensional space, making this
    testfunction 2-dimensional. The ranges of this function are set to
    [-10, 10] for both input dimensions.

    This is a 2-dimensional function bounded 0 and 10*pi in each dimension. No
    derivative is defined.

    Args:
        c_1: Numpy array or list with two entries, defining the center of the
            first gaussian shell. It is set to [2.5, 0] by default.
        r_1: Radius of the first gaussian shell. It is 2.0 by default.
        w_1: Standard deviation of the first gaussian shell. By default this
            value is 0.1.
        c_2: Numpy array or list with two entries, defining the center of the
            second gaussian shell. It is set to [2.5, 0] by default.
        r_2: Radius of the second gaussian shell. It is 2.0 by default.
        w_2: Standard deviation of the second gaussian shell. By default this
            value is 0.1.
    """
    def __init__(self,
                 c_1=[2.5, 0],
                 r_1=2.0,
                 w_1=0.1,
                 c_2=[-2.5, 0],
                 r_2=2.0,
                 w_2=0.1,
                 **kwargs):
        self.c_1 = np.array(c_1)
        self.r_1 = r_1
        self.w_1 = w_1
        self.c_2 = np.array(c_2)
        self.r_2 = r_2
        self.w_2 = w_2
        self.ranges = [[-10, 10], [-10, 10]]
        super(GaussianShells, self).__init__(**kwargs)

    def _shell(self, x, c, r, w):
        return (np.exp(-1 * np.power(np.linalg.norm(x - c, axis=1) - r, 2) /
                       (2 * w * w)) / np.sqrt(2 * np.pi * w * w))

    def _evaluate(self, x):
        shell_1 = self._shell(x, self.c_1, self.r_1, self.w_1)
        shell_2 = self._shell(x, self.c_2, self.r_2, self.w_2)
        return (shell_1 + shell_2).reshape(-1, 1)

    def _derivative(self, x):
        raise NoDerivativeError()


class Linear(TestFunction):
    """
    Test function defined by:

        sum_i |x_i|

    The application range of this function is -10 to 10 for each of the input
    dimensions. No derivative is defined.

    Args:
        dimensionality: Number of dimensions for input of the function. By
            default this argument is set to 2.
    """
    def __init__(self, dimensionality=2, **kwargs):
        self.ranges = self.construct_ranges(dimensionality, -10, 10)
        super(Linear, self).__init__(**kwargs)

    def _evaluate(self, x):
        return np.sum(np.abs(x), 1).reshape(-1, 1)

    def _derivative(self, x):
        raise NoDerivativeError()


class Reciprocal(TestFunction):
    """
    Test function defined by

        prod_i x_i^(-1)

    The application range of this function is 0.001 to 1 for each of the input
    dimensions. No derivative is defined.

    Args:
        dimensionality: Number of dimensions for input of the function. By
            default this argument is set to 2.
    """
    def __init__(self, dimensionality=2, **kwargs):
        self.ranges = self.construct_ranges(dimensionality, 0.001, 1)
        super(Reciprocal, self).__init__(**kwargs)

    def _evaluate(self, x):
        return np.prod(np.power(x, -1), 1).reshape(-1, 1)

    def _derivative(self, x):
        dimensionality = self.get_dimensionality()
        derivative = -1 * np.ones((len(x), dimensionality)) * self._evaluate(x)
        for d in range(dimensionality):
            derivative[:, d] *= np.power(x[:, d], -1)
        return derivative


class BreitWigner(TestFunction):
    """
    Test function defined by
    https://en.wikipedia.org/wiki/Relativistic_Breit–Wigner_distribution.

    The application range of this function is 0 to 100. No derivative is
    defined.

    Args:
        m: Configuration parameter of the distribution. In terms of physics
            it corresponds to the mass of the particle creating the
            resonance that is shaped like the Breit-Wigner distribution. Set
            to 50 by default.
        width: Configuration parameter of the distribution. In terms of physics
            it corresponds to the decay width of the particle of the resonance.
            Set to 15 by default.
    """
    def __init__(self, m=50, width=15, **kwargs):
        self.m = m
        self.width = width
        self.ranges = [[0, 100]]
        super(BreitWigner, self).__init__(**kwargs)

    def _k(self):
        return (2 * np.sqrt(2) * self.m * self.width * self._gamma() /
                (np.pi * np.sqrt(self.m**2 + self._gamma())))

    def _gamma(self):
        return np.sqrt(self.m**2 * (self.m**2 + self.width**2))

    def _evaluate(self, x):
        return self._k() / (np.power(np.power(x, 2) - self.m**2, 2) +
                            self.m**2 * self.width**2)

    def _derivative(self, x):
        return (-4 * self._k() * x * (np.power(x, 2) - self.m**2) / np.power(
            self.width**2 * self.m**2 +
            np.power(np.power(x, 2) - self.m**2, 2), 2))


class GoldsteinPrice(TestFunction):
    """
    Test function defined by
    https://en.wikipedia.org/wiki/Test_functions_for_optimization

    The application range of this function is -2 to 2 for both of the two input
    dimensions.
    """
    def __init__(self):
        self.ranges = [[-2, 2], [-2, 2]]
        super(GoldsteinPrice, self).__init__()

    def _evaluate(self, x):
        z = (1 + np.power(x[:, 0] + x[:, 1] + 1, 2) *
             (19 - 14 * x[:, 0] + 3 * x[:, 0] * x[:, 0] - 14 * x[:, 1] +
              6 * x[:, 0] * x[:, 1] + 3 * x[:, 1] * x[:, 1])) * (
                  30 + np.power(2 * x[:, 0] - 3 * x[:, 1], 2) *
                  (18 - 32 * x[:, 0] + 12 * x[:, 0] * x[:, 0] + 48 * x[:, 1] -
                   36 * x[:, 0] * x[:, 1] + 27 * x[:, 1] * x[:, 1]))
        return z.reshape(-1, 1)

    def _derivative(self, x):
        raise NoDerivativeError()


class Schwefel(TestFunction):
    """
    Test function as described by
    http://benchmarkfcns.xyz/benchmarkfcns/schwefelfcn.html

    The application range of this function is -500 to 500 for each of the input
    dimensions.

    Args:
        dimensionality: Number of dimensions for input of the function. By
            default this argument is set to 5.
    """
    def __init__(self, dimensionality=5):
        self.ranges = self.construct_ranges(dimensionality, -500, 500)
        super(Schwefel, self).__init__()

    def _evaluate(self, x):
        d = len(self.ranges)
        z = 418.9829 * d - np.sum(x * np.sin(np.sqrt(np.abs(x))), axis=1)
        return z.reshape(-1, 1)

    def _derivative(self, x):
        raise NoDerivativeError()


class HiddenFunction1(HiddenFunction):
    """
    First Hidden TestFunction.

    For more information see the docstring of the HiddenFunction ABC.

    Args:
        dimensionality: Number of dimensions for the input of the function. By
            default is this argument set to 2.
    """
    def __init__(self, dimensionality=2, *args, **kwargs):
        self.ranges = self.construct_ranges(dimensionality, -30.0, 30.0)
        super(HiddenFunction1, self).__init__(*args, **kwargs)
        self.funcname = 'test_func_1.bin'


class HiddenFunction2(HiddenFunction):
    """
    Second Hidden TestFunction.

    For more information see the docstring of the HiddenFunction ABC.

    Args:
        dimensionality: Number of dimensions for the input of the function. By
            default is this argument set to 2.
    """
    def __init__(self, dimensionality=4, *args, **kwargs):
        self.ranges = self.construct_ranges(dimensionality, -7.0, 7.0)
        super(HiddenFunction2, self).__init__(*args, **kwargs)
        self.funcname = 'test_func_2.bin'


class HiddenFunction3(HiddenFunction):
    """
    Third Hidden TestFunction.

    For more information see the docstring of the HiddenFunction ABC.

    Args:
        dimensionality: Number of dimensions for the input of the function. By
            default is this argument set to 2.
    """
    def __init__(self, dimensionality=6, *args, **kwargs):
        self.ranges = self.construct_ranges(dimensionality, 0.0, 1.0)
        super(HiddenFunction3, self).__init__(*args, **kwargs)
        self.funcname = 'test_func_3.bin'


class HiddenFunction4(HiddenFunction):
    """
    Fourth Hidden TestFunction.

    For more information see the docstring of the HiddenFunction ABC.

    Args:
        dimensionality: Number of dimensions for the input of the function. By
            default is this argument set to 2.
    """
    def __init__(self, dimensionality=16, *args, **kwargs):
        self.ranges = self.construct_ranges(dimensionality, -500.0, 500.0)
        super(HiddenFunction4, self).__init__(*args, **kwargs)
        self.funcname = 'test_func_4.bin'


class MSSM7(MLFunction):
    def __init__(self, *args, **kwargs):
        self.modelname = 'mssm7'
        self.x_mean = np.array([
            -1.65550622e+02, 6.53242357e+07, -6.04267288e+06, 1.15227686e+07,
            -8.96546390e+02, 1.20880748e+03, 3.65456629e+01, 1.73423279e+02,
            1.18539912e-01, 4.00306869e-01, 4.31081695e+01, 5.80441328e+01
        ], np.float64)
        self.x_stdev = np.array([
            3.13242671e+03, 2.64037878e+07, 4.32735828e+06, 2.22328069e+07,
            2.33891832e+03, 6.20060930e+03, 1.40566829e+01, 3.83628710e-01,
            2.51362291e-04, 4.59609868e-02, 3.09244370e+00, 3.24780776e+00
        ], np.float64)
        self.y_mean = -262.5887645450105
        self.y_stdev = 7.461633956842537
<<<<<<< HEAD

        # Now set ranges on the parameters
        x_min = self.x_mean - 5. * self.x_stdev
        x_max = self.x_mean + 5. * self.x_stdev
=======
        # Now set ranges on the parameters
        x_min = self.x_mean-5.*self.x_stdev
        x_max = self.x_mean+5.*self.x_stdev
        x_min = x_min.tolist()
        x_max = x_max.tolist()
>>>>>>> de3c923b

        ranges = []

        for i in range(len(self.x_mean)):
            ranges.append([x_min[i], x_max[i]])
        self.ranges = ranges
<<<<<<< HEAD
        # self.ranges = self.construct_ranges(len(self.x_mean),
        #    self.x_mean-5.*self.x_stdev, self.x_mean+5.*self.x_stdev)
        # self.ranges = self.construct_ranges(len(self.x_mean),
        #   -10000000, 10000000)
=======
>>>>>>> de3c923b
        super(MSSM7, self).__init__(*args, **kwargs)<|MERGE_RESOLUTION|>--- conflicted
+++ resolved
@@ -1646,29 +1646,18 @@
         ], np.float64)
         self.y_mean = -262.5887645450105
         self.y_stdev = 7.461633956842537
-<<<<<<< HEAD
-
-        # Now set ranges on the parameters
-        x_min = self.x_mean - 5. * self.x_stdev
-        x_max = self.x_mean + 5. * self.x_stdev
-=======
+
         # Now set ranges on the parameters
         x_min = self.x_mean-5.*self.x_stdev
         x_max = self.x_mean+5.*self.x_stdev
         x_min = x_min.tolist()
         x_max = x_max.tolist()
->>>>>>> de3c923b
+
 
         ranges = []
 
         for i in range(len(self.x_mean)):
             ranges.append([x_min[i], x_max[i]])
         self.ranges = ranges
-<<<<<<< HEAD
-        # self.ranges = self.construct_ranges(len(self.x_mean),
-        #    self.x_mean-5.*self.x_stdev, self.x_mean+5.*self.x_stdev)
-        # self.ranges = self.construct_ranges(len(self.x_mean),
-        #   -10000000, 10000000)
-=======
->>>>>>> de3c923b
+
         super(MSSM7, self).__init__(*args, **kwargs)