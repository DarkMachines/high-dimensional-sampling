--- conflicted
+++ resolved
@@ -15,14 +15,11 @@
 
 
 def test_optimisation_implementations(tmp_path):
-<<<<<<< HEAD
-    classes = [RandomOptimisation, Ampgo]
-=======
     all_classes = inspect.getmembers(optimisation, inspect.isclass)
     # Exempt Pyscannerbit interface due to issues with PS install on Travis
     filtered = [c for c in all_classes if c[0] != 'PyScannerBit']
     classes = [c[1] for c in filtered if isinstance(c[1](), proc.Procedure)]
->>>>>>> 60417600
+
     for procedure_class in classes:
         procedure = procedure_class()
         experiment = exp.OptimisationExperiment(procedure, str(tmp_path))
