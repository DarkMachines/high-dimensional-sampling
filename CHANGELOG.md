--- conflicted
+++ resolved
@@ -7,15 +7,12 @@
 
 ## Added
 
-<<<<<<< HEAD
 * [TuRBO](https://github.com/uber-research/TuRBO) is now implemented as a
   Procedure in the `optimisation` module. The code, and an example use, can be
   found in the `examples` folder as well.
-=======
 * Additional tests on the shape of input data for test functions and on the
   shape of output data from procedures. This change was made to accomodate the
   usage of the TuRBO package.
->>>>>>> 0833e09a
 
 ### Changed
 
