--- conflicted
+++ resolved
@@ -13,14 +13,11 @@
 * Additional tests on the shape of input data for test functions and on the
   shape of output data from procedures. This change was made to accomodate the
   usage of the TuRBO package.
-<<<<<<< HEAD
 * Argument `verbose` to Experiment initialisation method. This method controls
   the output of intermediate results (#samples for the #procedure_calls). See
   documentation of __init__ of the Experiment class for more information.
-=======
 * The dimensionality of hidden `TestFunction`s can now be changed with the
   `dimensionality` argument at initialisation of the class.
->>>>>>> a5169f0e
 
 ### Changed
 
