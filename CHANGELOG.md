--- conflicted
+++ resolved
@@ -9,7 +9,6 @@
 
 ### Changed
 
-<<<<<<< HEAD
 * As `pygmo` cannot be installed through the pip installer, it has been
   removed from installation requirements in the `setup.py` file. This will only
   yield error messages when the `pygmo` package is actually requested by the
@@ -17,17 +16,12 @@
 
 ### Fixed
 
-=======
 * Some print commands that were left from a debugging era are now removed.
-
-### Fixed
-
 * When using the `invert` method on a wrapped function, the original function
   was also inverted. This was solved by having the `get_simple_interface()`
   and `get_simple_interface_with_scan` methods use copies of the original
   function.
 
->>>>>>> 0b4104ff
 ## Version 0.2.0 (Monday February 17th, 2020)
 
 ### Added
